--- conflicted
+++ resolved
@@ -96,11 +96,6 @@
 	return merged
 }
 
-<<<<<<< HEAD
-// MergeKVsInto is a variant of MergeKVs which directly formats the key/value
-// pairs into a buffer.
-func MergeAndFormatKVs(b *bytes.Buffer, first, second []interface{}) {
-=======
 type Formatter struct {
 	AnyToStringHook AnyToStringFunc
 }
@@ -110,7 +105,6 @@
 // MergeKVsInto is a variant of MergeKVs which directly formats the key/value
 // pairs into a buffer.
 func (f Formatter) MergeAndFormatKVs(b *bytes.Buffer, first, second []interface{}) {
->>>>>>> f49ddb6e
 	if len(first) == 0 && len(second) == 0 {
 		// Nothing to do at all.
 		return
@@ -120,11 +114,7 @@
 		// Nothing to be overridden, second slice is well-formed
 		// and can be used directly.
 		for i := 0; i < len(second); i += 2 {
-<<<<<<< HEAD
-			KVFormat(b, second[i], second[i+1])
-=======
 			f.KVFormat(b, second[i], second[i+1])
->>>>>>> f49ddb6e
 		}
 		return
 	}
@@ -144,25 +134,12 @@
 		if overrides[key] {
 			continue
 		}
-<<<<<<< HEAD
-		KVFormat(b, key, first[i+1])
-=======
 		f.KVFormat(b, key, first[i+1])
->>>>>>> f49ddb6e
 	}
 	// Round down.
 	l := len(second)
 	l = l / 2 * 2
 	for i := 1; i < l; i += 2 {
-<<<<<<< HEAD
-		KVFormat(b, second[i-1], second[i])
-	}
-	if len(second)%2 == 1 {
-		KVFormat(b, second[len(second)-1], missingValue)
-	}
-}
-
-=======
 		f.KVFormat(b, second[i-1], second[i])
 	}
 	if len(second)%2 == 1 {
@@ -174,7 +151,6 @@
 	Formatter{}.MergeAndFormatKVs(b, first, second)
 }
 
->>>>>>> f49ddb6e
 const missingValue = "(MISSING)"
 
 // KVListFormat serializes all key/value pairs into the provided buffer.
@@ -188,15 +164,6 @@
 		} else {
 			v = missingValue
 		}
-<<<<<<< HEAD
-		KVFormat(b, k, v)
-	}
-}
-
-// KVFormat serializes one key/value pair into the provided buffer.
-// A space gets inserted before the pair.
-func KVFormat(b *bytes.Buffer, k, v interface{}) {
-=======
 		f.KVFormat(b, k, v)
 	}
 }
@@ -208,7 +175,6 @@
 // KVFormat serializes one key/value pair into the provided buffer.
 // A space gets inserted before the pair.
 func (f Formatter) KVFormat(b *bytes.Buffer, k, v interface{}) {
->>>>>>> f49ddb6e
 	b.WriteByte(' ')
 	// Keys are assumed to be well-formed according to
 	// https://github.com/kubernetes/community/blob/master/contributors/devel/sig-instrumentation/migration-to-structured-logging.md#name-arguments
@@ -231,19 +197,11 @@
 	case textWriter:
 		writeTextWriterValue(b, v)
 	case fmt.Stringer:
-<<<<<<< HEAD
-		writeStringValue(b, true, StringerToString(v))
-	case string:
-		writeStringValue(b, true, v)
-	case error:
-		writeStringValue(b, true, ErrorToString(v))
-=======
 		writeStringValue(b, StringerToString(v))
 	case string:
 		writeStringValue(b, v)
 	case error:
 		writeStringValue(b, ErrorToString(v))
->>>>>>> f49ddb6e
 	case logr.Marshaler:
 		value := MarshalerToValue(v)
 		// A marshaler that returns a string is useful for
@@ -258,15 +216,9 @@
 		// value directly.
 		switch value := value.(type) {
 		case string:
-<<<<<<< HEAD
-			writeStringValue(b, true, value)
-		default:
-			writeStringValue(b, false, fmt.Sprintf("%+v", value))
-=======
 			writeStringValue(b, value)
 		default:
 			f.formatAny(b, value)
->>>>>>> f49ddb6e
 		}
 	case []byte:
 		// In https://github.com/kubernetes/klog/pull/237 it was decided
@@ -283,9 +235,6 @@
 		b.WriteByte('=')
 		b.WriteString(fmt.Sprintf("%+q", v))
 	default:
-<<<<<<< HEAD
-		writeStringValue(b, false, fmt.Sprintf("%+v", v))
-=======
 		f.formatAny(b, v)
 	}
 }
@@ -310,7 +259,6 @@
 		b.Truncate(l)
 		b.WriteString(fmt.Sprintf(`"<internal error: %v>"`, err))
 		return
->>>>>>> f49ddb6e
 	}
 	// Remove trailing newline.
 	b.Truncate(b.Len() - 1)
@@ -353,11 +301,7 @@
 }
 
 func writeTextWriterValue(b *bytes.Buffer, v textWriter) {
-<<<<<<< HEAD
-	b.WriteRune('=')
-=======
 	b.WriteByte('=')
->>>>>>> f49ddb6e
 	defer func() {
 		if err := recover(); err != nil {
 			fmt.Fprintf(b, `"<panic: %s>"`, err)
@@ -366,11 +310,7 @@
 	v.WriteText(b)
 }
 
-<<<<<<< HEAD
-func writeStringValue(b *bytes.Buffer, quote bool, v string) {
-=======
 func writeStringValue(b *bytes.Buffer, v string) {
->>>>>>> f49ddb6e
 	data := []byte(v)
 	index := bytes.IndexByte(data, '\n')
 	if index == -1 {
