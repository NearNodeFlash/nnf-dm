--- conflicted
+++ resolved
@@ -20,11 +20,7 @@
 package v1alpha1
 
 import (
-<<<<<<< HEAD
-	dwsv1alpha1 "github.com/HewlettPackard/dws/api/v1alpha1"
-=======
 	dwsv1alpha2 "github.com/HewlettPackard/dws/api/v1alpha2"
->>>>>>> f49ddb6e
 	corev1 "k8s.io/api/core/v1"
 	metav1 "k8s.io/apimachinery/pkg/apis/meta/v1"
 	"sigs.k8s.io/controller-runtime/pkg/client"
@@ -87,16 +83,11 @@
 
 	// Fake the Data Movement operation. The system "performs" Data Movement but the command to do so
 	// is trivial. This means a Data Movement request is still submitted but the IO is skipped.
-<<<<<<< HEAD
-=======
-	// +kubebuilder:default:=false
->>>>>>> f49ddb6e
+	// +kubebuilder:default:=false
 	Dryrun bool `json:"dryrun,omitempty"`
 
 	// Extra options to pass to the dcp command (used to perform data movement).
 	DCPOptions string `json:"dcpOptions,omitempty"`
-<<<<<<< HEAD
-=======
 
 	// If true, enable the command's stdout to be saved in the log when the command completes
 	// successfully. On failure, the output is always logged.
@@ -109,7 +100,6 @@
 	// Note: Enabling this option may degrade performance.
 	// +kubebuilder:default:=false
 	StoreStdout bool `json:"storeStdout,omitempty"`
->>>>>>> f49ddb6e
 }
 
 // DataMovementCommandStatus defines the observed status of the underlying data movement
@@ -221,11 +211,7 @@
 	DataMovementTeardownStateLabel = "nnf.cray.hpe.com/teardown_state"
 )
 
-<<<<<<< HEAD
-func AddDataMovementTeardownStateLabel(object metav1.Object, state dwsv1alpha1.WorkflowState) {
-=======
 func AddDataMovementTeardownStateLabel(object metav1.Object, state dwsv1alpha2.WorkflowState) {
->>>>>>> f49ddb6e
 	labels := object.GetLabels()
 	if labels == nil {
 		labels = make(map[string]string)
