--- conflicted
+++ resolved
@@ -37,11 +37,7 @@
 	// be torn down and deleted.
 	// +kubebuilder:validation:Enum:=PreRun;PostRun;Teardown
 	// +kubebuilder:validation:Type:=string
-<<<<<<< HEAD
-	TeardownState dwsv1alpha1.WorkflowState `json:"teardownState"`
-=======
 	TeardownState dwsv1alpha2.WorkflowState `json:"teardownState"`
->>>>>>> f49ddb6e
 
 	// Target specifies which storage targets the client should mount
 	// - single: Only one of the storage the client can access
