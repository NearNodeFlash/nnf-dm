/*
 * Copyright 2021, 2022 Hewlett Packard Enterprise Development LP
 * Other additional copyright holders may be indicated within.
 *
 * The entirety of this work is licensed under the Apache License,
 * Version 2.0 (the "License"); you may not use this file except
 * in compliance with the License.
 *
 * You may obtain a copy of the License at
 *
 *     http://www.apache.org/licenses/LICENSE-2.0
 *
 * Unless required by applicable law or agreed to in writing, software
 * distributed under the License is distributed on an "AS IS" BASIS,
 * WITHOUT WARRANTIES OR CONDITIONS OF ANY KIND, either express or implied.
 * See the License for the specific language governing permissions and
 * limitations under the License.
 */

package v1alpha1

import (
<<<<<<< HEAD
	dwsv1alpha1 "github.com/HewlettPackard/dws/api/v1alpha1"
=======
	dwsv1alpha2 "github.com/HewlettPackard/dws/api/v1alpha2"
>>>>>>> f49ddb6e

	sf "github.com/NearNodeFlash/nnf-ec/pkg/rfsf/pkg/models"
)

// NnfResourceStatusType is the string that indicates the resource's status
type NnfResourceStatusType string

const (
	//
	// Below reflects the current status of a static resource
	//

	// ResourceEnabled means the static NNF resource is enabled and ready to fullfil requests for
	// managed resources.
	ResourceEnabled NnfResourceStatusType = NnfResourceStatusType(sf.ENABLED_RST)

	// ResourceDisabled means the static NNF resource is present but disabled and not available for use
	ResourceDisabled = NnfResourceStatusType(sf.DISABLED_RST)

	// ResourceNotPresent means the static NNF resource is not found; likely because it is disconnected
	// or in a powered down state.
	ResourceNotPresent = "NotPresent"

	// ResourceOffline means the static NNF resource is offline and the NNF Node cannot communicate with
	// the resource. This differs from a NotPresent status in that the device is known to exist.
	ResourceOffline = "Offline"

	//
	// Below reflects the current status of a managed (user created) resource
	//

	// ResourceStarting means the NNF resource is currently in the process of starting - resources
	// are being prepared for transition to an Active state.
	ResourceStarting = NnfResourceStatusType(sf.STARTING_RST)

	// ResourceDeleting means the NNF resource is currently in the process of being deleted - the resource
	// and all child resources are being returned to the NNF node's free resources. Upon a successful
	// deletion, the resource will be removed from the list of managed NNF resources
	ResourceDeleting = "Deleting"

	// ResourceDeleted means the NNF resource was deleted. This reflects the state where the NNF resource does
	// not exist in the NNF space, but the resource might still exist in Kubernetes. A resource in
	// this state suggests that Kubernetes is unable to delete the object.
	ResourceDeleted = "Deleted"

	// ResourceReady means the NNF resource is ready for use.
	ResourceReady = "Ready"

	// ResourceFailed means the NNF resource has failed during startup or execution. A failed state is
	// an unrecoverable condition. Additional information about the Failed cause can be found by
	// looking at the owning resource's Conditions field. A failed resource can only be removed
	// by transition to a Delete state.
	ResourceFailed = "Failed"

	// ResourceInvalid means the NNF resource configuration is invalid due to an improper format or arrangement
	// of listed resource parameters.
	ResourceInvalid = "Invalid"
)

// UpdateIfWorseThan updates the stored status of the resource if the new status is worse than what was stored
func (rst NnfResourceStatusType) UpdateIfWorseThan(status *NnfResourceStatusType) {
	switch rst {
	case ResourceStarting:
		if *status == ResourceReady {
			*status = ResourceStarting
		}
	case ResourceFailed:
		if *status != ResourceFailed {
			*status = ResourceFailed
		}
	default:
	}
}

<<<<<<< HEAD
func (rst NnfResourceStatusType) ConvertToDWSResourceStatus() dwsv1alpha1.ResourceStatus {
	switch rst {
	case ResourceStarting:
		return dwsv1alpha1.StartingStatus
	case ResourceReady:
		return dwsv1alpha1.ReadyStatus
	case ResourceDisabled:
		return dwsv1alpha1.DisabledStatus
	case ResourceNotPresent:
		return dwsv1alpha1.NotPresentStatus
	case ResourceOffline:
		return dwsv1alpha1.OfflineStatus
	case ResourceFailed:
		return dwsv1alpha1.FailedStatus
	default:
		return dwsv1alpha1.UnknownStatus
=======
func (rst NnfResourceStatusType) ConvertToDWSResourceStatus() dwsv1alpha2.ResourceStatus {
	switch rst {
	case ResourceStarting:
		return dwsv1alpha2.StartingStatus
	case ResourceReady:
		return dwsv1alpha2.ReadyStatus
	case ResourceDisabled:
		return dwsv1alpha2.DisabledStatus
	case ResourceNotPresent:
		return dwsv1alpha2.NotPresentStatus
	case ResourceOffline:
		return dwsv1alpha2.OfflineStatus
	case ResourceFailed:
		return dwsv1alpha2.FailedStatus
	default:
		return dwsv1alpha2.UnknownStatus
>>>>>>> f49ddb6e
	}
}

// StaticResourceStatus will convert a Swordfish ResourceStatus to the NNF Resource Status.
func StaticResourceStatus(s sf.ResourceStatus) NnfResourceStatusType {
	switch s.State {
	case sf.STARTING_RST:
		return ResourceStarting
	case sf.ENABLED_RST:
		return ResourceReady
	case sf.DISABLED_RST:
		return ResourceDisabled
	case sf.ABSENT_RST:
		return ResourceNotPresent
	case sf.UNAVAILABLE_OFFLINE_RST:
		return ResourceOffline
	}

	panic("Unknown Resource State " + string(s.State))
}

// ResourceStatus will convert a Swordfish ResourceStatus to the NNF Resource Status.
func ResourceStatus(s sf.ResourceStatus) NnfResourceStatusType {
	switch s.State {
	case sf.STARTING_RST:
		return ResourceStarting
	case sf.ENABLED_RST:
		return ResourceReady
	case sf.DISABLED_RST:
		return ResourceDisabled
	case sf.ABSENT_RST:
		return ResourceNotPresent
	case sf.UNAVAILABLE_OFFLINE_RST:
		return ResourceOffline

	default:
		return ResourceFailed
	}
}<|MERGE_RESOLUTION|>--- conflicted
+++ resolved
@@ -20,11 +20,7 @@
 package v1alpha1
 
 import (
-<<<<<<< HEAD
-	dwsv1alpha1 "github.com/HewlettPackard/dws/api/v1alpha1"
-=======
 	dwsv1alpha2 "github.com/HewlettPackard/dws/api/v1alpha2"
->>>>>>> f49ddb6e
 
 	sf "github.com/NearNodeFlash/nnf-ec/pkg/rfsf/pkg/models"
 )
@@ -99,24 +95,6 @@
 	}
 }
 
-<<<<<<< HEAD
-func (rst NnfResourceStatusType) ConvertToDWSResourceStatus() dwsv1alpha1.ResourceStatus {
-	switch rst {
-	case ResourceStarting:
-		return dwsv1alpha1.StartingStatus
-	case ResourceReady:
-		return dwsv1alpha1.ReadyStatus
-	case ResourceDisabled:
-		return dwsv1alpha1.DisabledStatus
-	case ResourceNotPresent:
-		return dwsv1alpha1.NotPresentStatus
-	case ResourceOffline:
-		return dwsv1alpha1.OfflineStatus
-	case ResourceFailed:
-		return dwsv1alpha1.FailedStatus
-	default:
-		return dwsv1alpha1.UnknownStatus
-=======
 func (rst NnfResourceStatusType) ConvertToDWSResourceStatus() dwsv1alpha2.ResourceStatus {
 	switch rst {
 	case ResourceStarting:
@@ -133,7 +111,6 @@
 		return dwsv1alpha2.FailedStatus
 	default:
 		return dwsv1alpha2.UnknownStatus
->>>>>>> f49ddb6e
 	}
 }
 
