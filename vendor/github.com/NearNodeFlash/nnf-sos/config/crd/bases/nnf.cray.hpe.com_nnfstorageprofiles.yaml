--- conflicted
+++ resolved
@@ -1786,8 +1786,6 @@
                 default: false
                 description: Pinned is true if this instance is describing an active
                   storage resource
-<<<<<<< HEAD
-=======
                 type: boolean
               rawStorage:
                 description: RawStorage defines the Raw-specific configuration
@@ -2527,7 +2525,6 @@
                 default: false
                 description: Pinned is true if this instance is describing an active
                   storage resource
->>>>>>> 858f17da
                 type: boolean
               rawStorage:
                 description: RawStorage defines the Raw-specific configuration
