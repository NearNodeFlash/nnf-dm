/*
Copyright 2021.

Licensed under the Apache License, Version 2.0 (the "License");
you may not use this file except in compliance with the License.
You may obtain a copy of the License at

    http://www.apache.org/licenses/LICENSE-2.0

Unless required by applicable law or agreed to in writing, software
distributed under the License is distributed on an "AS IS" BASIS,
WITHOUT WARRANTIES OR CONDITIONS OF ANY KIND, either express or implied.
See the License for the specific language governing permissions and
limitations under the License.
*/

package controllers

import (
	"context"
	"fmt"

	corev1 "k8s.io/api/core/v1"
	metav1 "k8s.io/apimachinery/pkg/apis/meta/v1"
	"k8s.io/apimachinery/pkg/runtime"
	"k8s.io/apimachinery/pkg/types"
	ctrl "sigs.k8s.io/controller-runtime"
	"sigs.k8s.io/controller-runtime/pkg/client"
	"sigs.k8s.io/controller-runtime/pkg/log"

	dmv1alpha1 "github.hpe.com/hpe/hpc-rabsw-nnf-dm/api/v1alpha1"
	nnfv1alpha1 "github.hpe.com/hpe/hpc-rabsw-nnf-sos/api/v1alpha1"
)

// DataMovementReconciler reconciles a DataMovement object
type DataMovementReconciler struct {
	client.Client
	Scheme *runtime.Scheme
}

//+kubebuilder:rbac:groups=dm.cray.hpe.com,resources=datamovements,verbs=get;list;watch;create;update;patch;delete
//+kubebuilder:rbac:groups=dm.cray.hpe.com,resources=datamovements/status,verbs=get;update;patch
//+kubebuilder:rbac:groups=dm.cray.hpe.com,resources=datamovements/finalizers,verbs=update
//+kubebuilder:rbac:groups=cray.hpe.com,resources=lustrefilesystems,verbs=get;list

// Reconcile is part of the main kubernetes reconciliation loop which aims to
// move the current state of the cluster closer to the desired state.
// TODO(user): Modify the Reconcile function to compare the state specified by
// the DataMovement object against the actual cluster state, and then
// perform operations to make the cluster state reflect the state specified by
// the user.
//
// For more details, check Reconcile and its Result here:
// - https://pkg.go.dev/sigs.k8s.io/controller-runtime@v0.10.0/pkg/reconcile
func (r *DataMovementReconciler) Reconcile(ctx context.Context, req ctrl.Request) (ctrl.Result, error) {
	log := log.FromContext(ctx).WithValues("DataMovement", req.NamespacedName.String())

	log.Info("Starting reconcile")
	defer log.Info("Finished reconcile")

	dm := &dmv1alpha1.DataMovement{}
	if err := r.Get(ctx, req.NamespacedName, dm); err != nil {
		return ctrl.Result{}, err
	}

	if len(dm.Status.Conditions) == 0 {

		if err := r.validateSpec(dm); err != nil {
			dm.Status.Conditions = []metav1.Condition{{
				Type:               dmv1alpha1.DataMovementConditionFinished,
				Status:             metav1.ConditionTrue,
				LastTransitionTime: metav1.Now(),
				Message:            fmt.Sprintf("input validation failed: %v", err),
			}}
		} else {
			dm.Status.Conditions = []metav1.Condition{{
				Type:               dmv1alpha1.DataMovementConditionCreating,
				Status:             metav1.ConditionTrue,
				LastTransitionTime: metav1.Now(),
				Message:            "data movement resource creating",
			}}
		}

		if err := r.Status().Update(ctx, dm); err != nil {
			return ctrl.Result{}, err
		}

		return ctrl.Result{Requeue: true}, nil
	}

	lastConditionType := dm.Status.Conditions[len(dm.Status.Conditions)-1].Type
	switch lastConditionType {

	case dmv1alpha1.DataMovementConditionFinished:
		// Already finished, do nothing further.
		return ctrl.Result{}, nil

	case dmv1alpha1.DataMovementConditionCreating:
		// TODO: Transition to running

		// LUSTRE 2 LUSTRE
		// We need to label all the nodes in the Servers object with a unique label that describes this
		// data movememnt. This label is then used as a selector within the the MPIJob so it correctly
		// targets all the nodes

		// XFS / GFS2
		// We need to forward the NnfNodeAccess, Servers, and Source and Destination paths to the Rsync Job
		// This should be a "CreateOrUpdate" call.

	case dmv1alpha1.DataMovementConditionRunning:
		// TODO: Monitor the underlying MPIJob or RsyncJob for progress; if either of them transition to
		// a Finished state, update the status here and transition myself to Finished.
	}

	return ctrl.Result{}, nil
}

func (r *DataMovementReconciler) validateSpec(dm *dmv1alpha1.DataMovement) error {
	// Validation

	// If source is just "path" this must be a lustre file system
	if len(dm.Spec.Source.Path) == 0 {
		return fmt.Errorf("source path must be defined")
	}
	if len(dm.Spec.Destination.Path) == 0 {
		return fmt.Errorf("destination path must be defined")
	}

	// If destination is just "path" this must be a lustre file system
	if dm.Spec.Source.StorageInstance == nil && dm.Spec.Destination.StorageInstance == nil {
		return fmt.Errorf("one of source or destination must be a storage instance")
	}

	return nil
}

func (r *DataMovementReconciler) isLustre2Lustre(dm *dmv1alpha1.DataMovement) (isLustre bool, err error) {
	// TODO: Data Movement is a Lustre2Lustre copy if
	//   COPYIN and Source is LustreFileSystem and
	//      Destination is JobStorageInstance.fsType == lustre or
	//      Destination is PersistentStorageInstance.fsType == lustre
	//   or
	//   COPYOUT and Destination is LustreFileSystem and
	//      Source is JobStorageInstance.fsType == lustre or
	//      Source is PersistentStorageInstance.fsType == lustre
	fsType := ""
<<<<<<< HEAD
	if dm.Spec.Source.StorageInstance.Kind == "LustreFileSystem" {
		fsType, err = r.getStorageInstanceFileSystemType(dm.Spec.Destination.StorageInstance)
	} else if dm.Spec.Destination.StorageInstance.Kind == "LustreFileSystem" {
=======
	if dm.Spec.Source.StorageInstance != nil && dm.Spec.Source.StorageInstance.Kind == "LustreFileSystem" {
		fsType, err = r.getStorageInstanceFileSystemType(dm.Spec.Destination.StorageInstance)
	} else if dm.Spec.Destination.StorageInstance != nil && dm.Spec.Destination.StorageInstance.Kind == "LustreFileSystem" {
>>>>>>> 13994caf
		fsType, err = r.getStorageInstanceFileSystemType(dm.Spec.Source.StorageInstance)
	}

	return fsType == "lustre", err
}

func (r *DataMovementReconciler) getStorageInstanceFileSystemType(object *corev1.ObjectReference) (string, error) {
	switch object.Kind {
	case "JobStorageInstance":
		jobStorageInstance := &nnfv1alpha1.NnfJobStorageInstance{}
		if err := r.Get(context.TODO(), types.NamespacedName{Name: object.Name, Namespace: object.Namespace}, jobStorageInstance); err != nil {
			return "", err
		}

		return jobStorageInstance.Spec.FsType, nil
	case "PersistentStorageInstance":
	}
	return "lustre", nil
}

<<<<<<< HEAD

=======
>>>>>>> 13994caf
// SetupWithManager sets up the controller with the Manager.
func (r *DataMovementReconciler) SetupWithManager(mgr ctrl.Manager) error {
	return ctrl.NewControllerManagedBy(mgr).
		For(&dmv1alpha1.DataMovement{}).
		Complete(r)
}<|MERGE_RESOLUTION|>--- conflicted
+++ resolved
@@ -23,13 +23,11 @@
 	corev1 "k8s.io/api/core/v1"
 	metav1 "k8s.io/apimachinery/pkg/apis/meta/v1"
 	"k8s.io/apimachinery/pkg/runtime"
-	"k8s.io/apimachinery/pkg/types"
 	ctrl "sigs.k8s.io/controller-runtime"
 	"sigs.k8s.io/controller-runtime/pkg/client"
 	"sigs.k8s.io/controller-runtime/pkg/log"
 
 	dmv1alpha1 "github.hpe.com/hpe/hpc-rabsw-nnf-dm/api/v1alpha1"
-	nnfv1alpha1 "github.hpe.com/hpe/hpc-rabsw-nnf-sos/api/v1alpha1"
 )
 
 // DataMovementReconciler reconciles a DataMovement object
@@ -144,15 +142,9 @@
 	//      Source is JobStorageInstance.fsType == lustre or
 	//      Source is PersistentStorageInstance.fsType == lustre
 	fsType := ""
-<<<<<<< HEAD
-	if dm.Spec.Source.StorageInstance.Kind == "LustreFileSystem" {
-		fsType, err = r.getStorageInstanceFileSystemType(dm.Spec.Destination.StorageInstance)
-	} else if dm.Spec.Destination.StorageInstance.Kind == "LustreFileSystem" {
-=======
 	if dm.Spec.Source.StorageInstance != nil && dm.Spec.Source.StorageInstance.Kind == "LustreFileSystem" {
 		fsType, err = r.getStorageInstanceFileSystemType(dm.Spec.Destination.StorageInstance)
 	} else if dm.Spec.Destination.StorageInstance != nil && dm.Spec.Destination.StorageInstance.Kind == "LustreFileSystem" {
->>>>>>> 13994caf
 		fsType, err = r.getStorageInstanceFileSystemType(dm.Spec.Source.StorageInstance)
 	}
 
@@ -162,21 +154,19 @@
 func (r *DataMovementReconciler) getStorageInstanceFileSystemType(object *corev1.ObjectReference) (string, error) {
 	switch object.Kind {
 	case "JobStorageInstance":
-		jobStorageInstance := &nnfv1alpha1.NnfJobStorageInstance{}
-		if err := r.Get(context.TODO(), types.NamespacedName{Name: object.Name, Namespace: object.Namespace}, jobStorageInstance); err != nil {
-			return "", err
-		}
+		/*
+			jobStorageInstance := &nnfv1alpha1.NnfJobStorageInstance{}
+			if err := r.Get(context.TODO(), types.NamespacedName{Name: object.Name, Namespace: object.Namespace}, jobStorageInstance); err != nil {
+				return "", err
+			}
 
-		return jobStorageInstance.Spec.FsType, nil
+			return jobStorageInstance.Spec.FsType, nil
+		*/
 	case "PersistentStorageInstance":
 	}
 	return "lustre", nil
 }
 
-<<<<<<< HEAD
-
-=======
->>>>>>> 13994caf
 // SetupWithManager sets up the controller with the Manager.
 func (r *DataMovementReconciler) SetupWithManager(mgr ctrl.Manager) error {
 	return ctrl.NewControllerManagedBy(mgr).
