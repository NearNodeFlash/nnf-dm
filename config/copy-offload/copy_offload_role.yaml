---
apiVersion: rbac.authorization.k8s.io/v1
kind: ClusterRole
metadata:
  name: copy-offload-role
rules:
- apiGroups:
  - lus.cray.hpe.com
  resources:
  - lustrefilesystems
  verbs:
  - get
  - list
  - watch
- apiGroups:
  - dataworkflowservices.github.io
  resources:
  - workflows
  verbs:
  - get
  - list
  - watch
- apiGroups:
  - dataworkflowservices.github.io
  resources:
  - clientmounts
  verbs:
  - get
  - list
  - watch
- apiGroups:
  - dataworkflowservices.github.io
  resources:
  - systemconfigurations
  verbs:
  - get
  - list
  - watch
- apiGroups:
  - nnf.cray.hpe.com
  resources:
  - nnfdatamovementprofiles
  verbs:
  - get
  - list
  - watch
- apiGroups:
  - nnf.cray.hpe.com
  resources:
  - nnfnodes
  verbs:
  - get
  - list
  - watch
- apiGroups:
  - nnf.cray.hpe.com
  resources:
  - nnfnodestorages
  verbs:
  - get
  - list
  - watch
- apiGroups:
  - nnf.cray.hpe.com
  resources:
  - nnfstorages
  verbs:
  - get
  - list
  - watch
- apiGroups:
<<<<<<< HEAD
=======
  - ""
  resources:
  - pods
  verbs:
  - get
  - list
  - watch
- apiGroups:
>>>>>>> 76692dc2
  - nnf.cray.hpe.com
  resources:
  - nnfdatamovements
  verbs:
  - create
  - update
  - patch
  - get
  - list
  - watch
- apiGroups:
  - nnf.cray.hpe.com
  resources:
  - nnfdatamovements/status
  verbs:
  - update
  - patch
  - get<|MERGE_RESOLUTION|>--- conflicted
+++ resolved
@@ -69,8 +69,6 @@
   - list
   - watch
 - apiGroups:
-<<<<<<< HEAD
-=======
   - ""
   resources:
   - pods
@@ -79,7 +77,6 @@
   - list
   - watch
 - apiGroups:
->>>>>>> 76692dc2
   - nnf.cray.hpe.com
   resources:
   - nnfdatamovements
