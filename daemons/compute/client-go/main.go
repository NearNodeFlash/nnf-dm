/*
 * Copyright 2021, 2022 Hewlett Packard Enterprise Development LP
 * Other additional copyright holders may be indicated within.
 *
 * The entirety of this work is licensed under the Apache License,
 * Version 2.0 (the "License"); you may not use this file except
 * in compliance with the License.
 *
 * You may obtain a copy of the License at
 *
 *     http://www.apache.org/licenses/LICENSE-2.0
 *
 * Unless required by applicable law or agreed to in writing, software
 * distributed under the License is distributed on an "AS IS" BASIS,
 * WITHOUT WARRANTIES OR CONDITIONS OF ANY KIND, either express or implied.
 * See the License for the specific language governing permissions and
 * limitations under the License.
 */

package main

import (
	"context"
	"flag"
	"log"
	"os"
	"strings"
	"time"

	"google.golang.org/grpc"

	pb "github.com/NearNodeFlash/nnf-dm/daemons/compute/client-go/api"
)

func main() {

	workflow := flag.String("workflow", os.Getenv("DW_WORKFLOW_NAME"), "parent workflow name")
	namespace := flag.String("namespace", os.Getenv("DW_WORKFLOW_NAMESPACE"), "parent workflow namespace")
	source := flag.String("source", "", "source file or directory")
	destination := flag.String("destination", "", "destination file or directory")
	dryrun := flag.Bool("dryrun", false, "perfrom dry run of operation")
	skipDelete := flag.Bool("skip-delete", false, "skip deleting the resource after completion")
	socket := flag.String("socket", "/var/run/nnf-dm.sock", "socket address")
	maxWaitTime := flag.Int64("max-wait-time", 0, "maximum time to wait for status completion, in seconds.")
	count := flag.Int("count", 1, "number of requests to create")
	cancelExpiryTime := flag.Int("cancel", -1, "number of seconds after creation to cancel request")

	flag.Parse()

	if len(*workflow) == 0 {
		log.Printf("workflow name required")
		os.Exit(1)
	}
	if len(*source) == 0 || len(*destination) == 0 {
		log.Printf("source and destination required")
		os.Exit(1)
	}
	if *count <= 0 {
		log.Printf("count must be >= 1")
		os.Exit(1)
	}

	socketAddr := "unix://" + *socket

	log.Printf("Connecting to %s", socketAddr)
	conn, err := grpc.Dial(socketAddr, grpc.WithInsecure(), grpc.WithBlock())
	if err != nil {
		log.Fatalf("did not connect: %v", err)
	}
	defer conn.Close()

	ctx, cancel := context.WithCancel(context.Background())
	defer cancel()

	c := pb.NewDataMoverClient(conn)

	for i := 0; i < *count; i++ {
		log.Printf("Creating request %d of %d...", i+1, *count)

		createResponse, err := createRequest(ctx, c, *workflow, *namespace, *source, *destination, *dryrun)
		if err != nil {
			log.Fatalf("could not create data movement request: %v", err)
		}
		uid := createResponse.GetUid()

		if createResponse.GetStatus() != pb.DataMovementCreateResponse_SUCCESS {
			log.Fatalf("Create request failed: %+v", createResponse)
		}

<<<<<<< HEAD
		log.Printf("Data movement request created: %s", createResponse.GetUid())

		// Wait for request to be completed
		for {
			statusResponse, err := getStatus(ctx, c, *workflow, *namespace, createResponse.GetUid(), *maxWaitTime)
			if err != nil {
				log.Fatalf("could not stat data movement request: %s", err)
			}

=======
		// Cancel the data movement after specified amount of time
		if *cancelExpiryTime >= 0 {
			log.Printf("Waiting %d seconds before cancelling request\n", *cancelExpiryTime)
			time.Sleep(time.Duration(*cancelExpiryTime) * time.Second)

			log.Printf("Canceling request: %v", uid)
			cancelResponse, err := cancelRequest(ctx, c, *workflow, *namespace, uid)
			if err != nil {
				log.Fatalf("error initiating data movement cancel request: %v", err)
			}
			log.Printf("Data movement request cancel initiated: %v %v", uid, cancelResponse.String())
		}

		// Poll request to check for completed/cancelled
		for {
			statusResponse, err := getStatus(ctx, c, *workflow, *namespace, uid, *maxWaitTime)
>>>>>>> c30860bf
			if statusResponse.GetStatus() == pb.DataMovementStatusResponse_FAILED {
				log.Fatalf("Data movement status failed: %+v", statusResponse)
			}

			log.Printf("Data movement status %+v", statusResponse)
			if statusResponse.GetState() == pb.DataMovementStatusResponse_COMPLETED {
				break
			}

			time.Sleep(time.Second)
		}

		log.Printf("Data movement completed: %s", createResponse.GetUid())
	}

	// Get the list of Data Movement Requests
	listResponse, err := listRequests(ctx, c, *workflow, *namespace)
	if err != nil {
		log.Fatalf("could not retrieve list of data movement requests: %v", err)
	}
	log.Printf("List of Data movement requests: %s", strings.Join(listResponse.GetUids(), ", "))

	// Permit skipping the delete step for testing the NNF Data Movement Workflow. This simulates the condition where
	// the user creates a data movement request but fails to delete the request after it is complete (i.e. software crashed
	// and couldn't recover the data movement request). The NNF Data Movement Workflow ensures that these requests are
	// deleted.
	if !*skipDelete {
		// Use List to cleanup and delete requests
		for _, uid := range listResponse.GetUids() {
			log.Printf("Deleting request: %v", uid)

			deleteResponse, err := deleteRequest(ctx, c, *workflow, *namespace, uid)
			if err != nil {
				log.Fatalf("could not delete data movement request: %s", err)
			}

			if deleteResponse.Status != pb.DataMovementDeleteResponse_SUCCESS {
				log.Fatalf("Data movement delete failed: %+v", deleteResponse)
			}

			log.Printf("Data movement request deleted: %v %v", uid, deleteResponse.String())
		}

		// Print out the list again to verify deletes
		listResponse, err := listRequests(ctx, c, *workflow, *namespace)
		if err != nil {
			log.Fatalf("could not retrieve list of data movement requests: %v", err)
		}
		log.Printf("List of Data movement requests: %s", strings.Join(listResponse.GetUids(), ", "))
	}
}

func createRequest(ctx context.Context, client pb.DataMoverClient, workflow, namespace, source, destination string, dryrun bool) (*pb.DataMovementCreateResponse, error) {

	rsp, err := client.Create(ctx, &pb.DataMovementCreateRequest{
		Workflow: &pb.DataMovementWorkflow{
			Name:      workflow,
			Namespace: namespace,
		},
		Source:      source,
		Destination: destination,
		Dryrun:      dryrun,
	})

	if err != nil {
		return nil, err
	}

	return rsp, nil
}

func getStatus(ctx context.Context, client pb.DataMoverClient, workflow string, namespace string, uid string, maxWaitTime int64) (*pb.DataMovementStatusResponse, error) {
	rsp, err := client.Status(ctx, &pb.DataMovementStatusRequest{
		Workflow: &pb.DataMovementWorkflow{
			Name:      workflow,
			Namespace: namespace,
		},
		Uid:         uid,
		MaxWaitTime: maxWaitTime,
	})

	if err != nil {
		return nil, err
	}

	return rsp, nil
}

func listRequests(ctx context.Context, client pb.DataMoverClient, workflow string, namespace string) (*pb.DataMovementListResponse, error) {
	rsp, err := client.List(ctx, &pb.DataMovementListRequest{
		Workflow: &pb.DataMovementWorkflow{
			Name:      workflow,
			Namespace: namespace,
		},
	})

	if err != nil {
		return nil, err
	}

	return rsp, err
}

func deleteRequest(ctx context.Context, client pb.DataMoverClient, workflow string, namespace string, uid string) (*pb.DataMovementDeleteResponse, error) {
	rsp, err := client.Delete(ctx, &pb.DataMovementDeleteRequest{
		Workflow: &pb.DataMovementWorkflow{
			Name:      workflow,
			Namespace: namespace,
		},
		Uid: uid,
	})

	if err != nil {
		return nil, err
	}

	return rsp, nil
}

func cancelRequest(ctx context.Context, client pb.DataMoverClient, workflow string, namespace string, uid string) (*pb.DataMovementCancelResponse, error) {
	rsp, err := client.Cancel(ctx, &pb.DataMovementCancelRequest{
		Workflow: &pb.DataMovementWorkflow{
			Name:      workflow,
			Namespace: namespace,
		},
		Uid: uid,
	})

	if err != nil {
		return nil, err
	}

	return rsp, nil
}<|MERGE_RESOLUTION|>--- conflicted
+++ resolved
@@ -43,7 +43,7 @@
 	socket := flag.String("socket", "/var/run/nnf-dm.sock", "socket address")
 	maxWaitTime := flag.Int64("max-wait-time", 0, "maximum time to wait for status completion, in seconds.")
 	count := flag.Int("count", 1, "number of requests to create")
-	cancelExpiryTime := flag.Int("cancel", -1, "number of seconds after creation to cancel request")
+	cancelExpiryTime := flag.Duration("cancel", -time.Second, "duration after create to cancel request")
 
 	flag.Parse()
 
@@ -81,27 +81,18 @@
 		if err != nil {
 			log.Fatalf("could not create data movement request: %v", err)
 		}
-		uid := createResponse.GetUid()
 
 		if createResponse.GetStatus() != pb.DataMovementCreateResponse_SUCCESS {
 			log.Fatalf("Create request failed: %+v", createResponse)
 		}
 
-<<<<<<< HEAD
 		log.Printf("Data movement request created: %s", createResponse.GetUid())
-
-		// Wait for request to be completed
-		for {
-			statusResponse, err := getStatus(ctx, c, *workflow, *namespace, createResponse.GetUid(), *maxWaitTime)
-			if err != nil {
-				log.Fatalf("could not stat data movement request: %s", err)
-			}
-
-=======
+		uid := createResponse.GetUid()
+
 		// Cancel the data movement after specified amount of time
 		if *cancelExpiryTime >= 0 {
 			log.Printf("Waiting %d seconds before cancelling request\n", *cancelExpiryTime)
-			time.Sleep(time.Duration(*cancelExpiryTime) * time.Second)
+			time.Sleep(*cancelExpiryTime)
 
 			log.Printf("Canceling request: %v", uid)
 			cancelResponse, err := cancelRequest(ctx, c, *workflow, *namespace, uid)
@@ -114,7 +105,10 @@
 		// Poll request to check for completed/cancelled
 		for {
 			statusResponse, err := getStatus(ctx, c, *workflow, *namespace, uid, *maxWaitTime)
->>>>>>> c30860bf
+			if err != nil {
+				log.Fatalf("failed to get dat movement status: %v", err)
+			}
+
 			if statusResponse.GetStatus() == pb.DataMovementStatusResponse_FAILED {
 				log.Fatalf("Data movement status failed: %+v", statusResponse)
 			}
