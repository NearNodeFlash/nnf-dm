/*
 * Copyright 2021, 2022 Hewlett Packard Enterprise Development LP
 * Other additional copyright holders may be indicated within.
 *
 * The entirety of this work is licensed under the Apache License,
 * Version 2.0 (the "License"); you may not use this file except
 * in compliance with the License.
 *
 * You may obtain a copy of the License at
 *
 *     http://www.apache.org/licenses/LICENSE-2.0
 *
 * Unless required by applicable law or agreed to in writing, software
 * distributed under the License is distributed on an "AS IS" BASIS,
 * WITHOUT WARRANTIES OR CONDITIONS OF ANY KIND, either express or implied.
 * See the License for the specific language governing permissions and
 * limitations under the License.
 */

package server

import (
	"context"
	"fmt"
	"sync"
	"time"

	pb "github.com/NearNodeFlash/nnf-dm/daemons/compute/client-go/api"
	"github.com/NearNodeFlash/nnf-dm/daemons/compute/server/version"
	"github.com/google/uuid"
	"google.golang.org/protobuf/types/known/emptypb"
)

const (
	// For a StatusResponse, how many times should we return RUNNING before COMPLETE
	statusResponseRunningCount = 1

	// For a StatusResponse, how many times should we return CANCELLING before COMPLETE
	statusResponseCancellingCount = 1
)

// Simulated server implements a simple Data Mover Server that accepts and completes all data movemement requests.
type simulatedServer struct {
	pb.UnimplementedDataMoverServer

	requests      map[uuid.UUID]requestData
	requestsMutex sync.Mutex
}

type requestData struct {
	// Keep track of how many status responses we've sent to facilitate sending RUNNING before COMPLETE
	statusResponseCount int
	cancelResponseCount int
	request             *pb.DataMovementCreateRequest
}

func (s *simulatedServer) addRequest(uid uuid.UUID, r requestData) {
	s.requestsMutex.Lock()
	defer s.requestsMutex.Unlock()

	s.requests[uid] = r
}

func (s *simulatedServer) getRequest(uid uuid.UUID) (requestData, bool) {
	s.requestsMutex.Lock()
	defer s.requestsMutex.Unlock()

	r, ok := s.requests[uid]
	return r, ok
}

func CreateSimulatedServer(opts *ServerOptions) (*simulatedServer, error) {
	return &simulatedServer{requests: make(map[uuid.UUID]requestData)}, nil
}

func (s *simulatedServer) StartManager() error {
	return nil
}

func (*simulatedServer) Version(context.Context, *emptypb.Empty) (*pb.DataMovementVersionResponse, error) {
	return &pb.DataMovementVersionResponse{
		Version:     version.BuildVersion(),
		ApiVersions: version.ApiVersions(),
	}, nil
}

func (s *simulatedServer) Create(ctx context.Context, req *pb.DataMovementCreateRequest) (*pb.DataMovementCreateResponse, error) {
	uid := uuid.New()

	s.addRequest(uid, requestData{statusResponseCount: 0, cancelResponseCount: 0, request: req})

	return &pb.DataMovementCreateResponse{Uid: uid.String()}, nil
}

func (s *simulatedServer) Status(ctx context.Context, req *pb.DataMovementStatusRequest) (*pb.DataMovementStatusResponse, error) {
	uid, err := uuid.Parse(req.Uid)
	if err != nil {
		return &pb.DataMovementStatusResponse{
			State:         pb.DataMovementStatusResponse_UNKNOWN_STATE,
			Status:        pb.DataMovementStatusResponse_INVALID,
			Message:       fmt.Sprintf("Request %s is invalid", req.Uid),
			CommandStatus: nil,
		}, nil
	}

	reqData, ok := s.getRequest(uid)
	if !ok {
		return &pb.DataMovementStatusResponse{
			State:         pb.DataMovementStatusResponse_UNKNOWN_STATE,
			Status:        pb.DataMovementStatusResponse_NOT_FOUND,
			Message:       fmt.Sprintf("Request %s not found", req.Uid),
			CommandStatus: nil,
		}, nil
	}

	resp := pb.DataMovementStatusResponse{}
	resp.CommandStatus = &pb.DataMovementCommandStatus{}

	cmd := "mpirun -np 1 dcp --progress 1 src dest"

	now := time.Now().Local()

	// If a request was cancelled, send a CANCELLING response first, then COMPLETE
	if reqData.cancelResponseCount > 0 && reqData.cancelResponseCount <= statusResponseCancellingCount {
		resp.State = pb.DataMovementStatusResponse_CANCELLING
		reqData.cancelResponseCount += 1
	} else if reqData.cancelResponseCount > statusResponseCancellingCount {
		resp.State = pb.DataMovementStatusResponse_COMPLETED
		resp.Status = pb.DataMovementStatusResponse_CANCELLED
		// Otherwise, send RUNNING status first, then COMPLETED
	} else if reqData.statusResponseCount < statusResponseRunningCount {
		resp.State = pb.DataMovementStatusResponse_RUNNING
<<<<<<< HEAD
=======
		if reqData.request.StoreStdout {
			resp.Message = fmt.Sprintf("Request %s in progress", req.Uid)
		}
		if reqData.request.LogStdout {
			resp.Message += " (with logging)"
		}
>>>>>>> f49ddb6e

		if reqData.request.Dryrun {
			resp.CommandStatus.Command = "true"
		} else {
			resp.CommandStatus.Command = cmd
			resp.CommandStatus.Progress = 50
			resp.CommandStatus.LastMessage = "Copied 5.000 GiB (50%) in 3.139 secs (1.480 GiB/s) 1 secs left ..."
			resp.CommandStatus.LastMessageTime = time.Now().Local().String()
			resp.CommandStatus.ElapsedTime = (3*time.Second + 139*time.Millisecond).String()
		}
		resp.StartTime = now.String()
		resp.EndTime = now.Add(30 * time.Second).String()

		reqData.statusResponseCount += 1
	} else {
		resp.State = pb.DataMovementStatusResponse_COMPLETED
		resp.Status = pb.DataMovementStatusResponse_SUCCESS
<<<<<<< HEAD
		resp.Message = fmt.Sprintf("Request %s completed successfully", req.Uid)
=======
		if reqData.request.StoreStdout {
			resp.Message = fmt.Sprintf("Request %s completed", req.Uid)
		}
		if reqData.request.LogStdout {
			resp.Message += " (with logging)"
		}
>>>>>>> f49ddb6e

		if reqData.request.Dryrun {
			resp.CommandStatus.Command = "true"
		} else {
			resp.CommandStatus.Command = cmd
			resp.CommandStatus.Progress = 100
			resp.CommandStatus.LastMessage = "Copied 10.000 GiB (100%) in 6.755 secs (1.480 GiB/s) done"
			resp.CommandStatus.LastMessageTime = time.Now().String()
			resp.CommandStatus.ElapsedTime = (6*time.Second + 755*time.Millisecond).String()
		}
		resp.StartTime = now.String()
		resp.EndTime = now.Add(30 * time.Second).String()
	}

	s.addRequest(uid, reqData)

	return &resp, nil
}

func (s *simulatedServer) Delete(ctx context.Context, req *pb.DataMovementDeleteRequest) (*pb.DataMovementDeleteResponse, error) {
	uid, err := uuid.Parse(req.Uid)
	if err != nil {
		return &pb.DataMovementDeleteResponse{
			Status:  pb.DataMovementDeleteResponse_INVALID,
			Message: fmt.Sprintf("Request %s is invalid", req.Uid),
		}, nil
	}

	if _, ok := s.requests[uid]; !ok {
		return &pb.DataMovementDeleteResponse{
			Status:  pb.DataMovementDeleteResponse_NOT_FOUND,
			Message: fmt.Sprintf("Request %s not found", req.Uid),
		}, nil
	}

	delete(s.requests, uid)

	return &pb.DataMovementDeleteResponse{
		Status:  pb.DataMovementDeleteResponse_SUCCESS,
		Message: fmt.Sprintf("Request %s deleted successfully", req.Uid),
	}, nil
}

func (s *simulatedServer) List(ctx context.Context, req *pb.DataMovementListRequest) (*pb.DataMovementListResponse, error) {
	if len(s.requests) > 0 {
		// Get the uuids from the requests map
		uids := make([]string, 0)
		for key := range s.requests {
			uids = append(uids, key.String())
		}

		return &pb.DataMovementListResponse{Uids: uids}, nil
	} else {
		return &pb.DataMovementListResponse{Uids: nil}, nil
	}
}

func (s *simulatedServer) Cancel(ctx context.Context, req *pb.DataMovementCancelRequest) (*pb.DataMovementCancelResponse, error) {
	uid, err := uuid.Parse(req.Uid)
	if err != nil {
		return &pb.DataMovementCancelResponse{
			Status:  pb.DataMovementCancelResponse_INVALID,
			Message: fmt.Sprintf("Cancel Request %s is invalid", req.Uid),
		}, nil
	}

	reqData, ok := s.requests[uid]
	if !ok {
		return &pb.DataMovementCancelResponse{
			Status:  pb.DataMovementCancelResponse_NOT_FOUND,
			Message: fmt.Sprintf("Request %s not found", uid),
		}, nil
	}

	// Set the count so we can use Status to get cancel statuses
	reqData.cancelResponseCount = 1
	s.addRequest(uid, reqData)

	return &pb.DataMovementCancelResponse{
		Status:  pb.DataMovementCancelResponse_SUCCESS,
		Message: fmt.Sprintf("Cancel Request %s initiated successfully", req.Uid),
	}, nil
}<|MERGE_RESOLUTION|>--- conflicted
+++ resolved
@@ -130,15 +130,12 @@
 		// Otherwise, send RUNNING status first, then COMPLETED
 	} else if reqData.statusResponseCount < statusResponseRunningCount {
 		resp.State = pb.DataMovementStatusResponse_RUNNING
-<<<<<<< HEAD
-=======
 		if reqData.request.StoreStdout {
 			resp.Message = fmt.Sprintf("Request %s in progress", req.Uid)
 		}
 		if reqData.request.LogStdout {
 			resp.Message += " (with logging)"
 		}
->>>>>>> f49ddb6e
 
 		if reqData.request.Dryrun {
 			resp.CommandStatus.Command = "true"
@@ -156,16 +153,12 @@
 	} else {
 		resp.State = pb.DataMovementStatusResponse_COMPLETED
 		resp.Status = pb.DataMovementStatusResponse_SUCCESS
-<<<<<<< HEAD
-		resp.Message = fmt.Sprintf("Request %s completed successfully", req.Uid)
-=======
 		if reqData.request.StoreStdout {
 			resp.Message = fmt.Sprintf("Request %s completed", req.Uid)
 		}
 		if reqData.request.LogStdout {
 			resp.Message += " (with logging)"
 		}
->>>>>>> f49ddb6e
 
 		if reqData.request.Dryrun {
 			resp.CommandStatus.Command = "true"
