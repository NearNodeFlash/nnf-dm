--- conflicted
+++ resolved
@@ -339,27 +339,10 @@
 
 	// Label the NnfDataMovement with a teardown state of "post_run" so the NNF workflow
 	// controller can identify compute initiated data movements.
-<<<<<<< HEAD
-	nnfv1alpha1.AddDataMovementTeardownStateLabel(dm, dwsv1alpha1.StatePostRun)
-
-	// Allow the user to override/supplement certain settings
-	if req.Dryrun || len(req.DcpOptions) > 0 {
-		dm.Spec.UserConfig = &nnfv1alpha1.NnfDataMovementConfig{}
-
-		if req.Dryrun {
-			dm.Spec.UserConfig.Dryrun = true
-		}
-
-		if len(req.DcpOptions) > 0 {
-			dm.Spec.UserConfig.DCPOptions = req.DcpOptions
-		}
-	}
-=======
 	nnfv1alpha1.AddDataMovementTeardownStateLabel(dm, dwsv1alpha2.StatePostRun)
 
 	// Allow the user to override/supplement certain settings
 	setUserConfig(req, dm)
->>>>>>> f49ddb6e
 
 	if err := s.client.Create(ctx, dm, &client.CreateOptions{}); err != nil {
 		return &pb.DataMovementCreateResponse{
