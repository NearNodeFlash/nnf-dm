--- conflicted
+++ resolved
@@ -21,11 +21,7 @@
 %setup -q
 
 %build
-<<<<<<< HEAD
-COMMIT_HASH=$(cat .commit) make build-daemon
-=======
 RPM_VERSION=$(cat .rpmversion) make build-daemon
->>>>>>> f49ddb6e
 
 %install
 mkdir -p %{buildroot}/usr/bin/
