/*
 * Copyright 2022-2023 Hewlett Packard Enterprise Development LP
 * Other additional copyright holders may be indicated within.
 *
 * The entirety of this work is licensed under the Apache License,
 * Version 2.0 (the "License"); you may not use this file except
 * in compliance with the License.
 *
 * You may obtain a copy of the License at
 *
 *     http://www.apache.org/licenses/LICENSE-2.0
 *
 * Unless required by applicable law or agreed to in writing, software
 * distributed under the License is distributed on an "AS IS" BASIS,
 * WITHOUT WARRANTIES OR CONDITIONS OF ANY KIND, either express or implied.
 * See the License for the specific language governing permissions and
 * limitations under the License.
 */

#include <memory>
#include <iostream>

#include <grpcpp/grpcpp.h>

#include "client.h"
#include "datamovement.grpc.pb.h"

#define CHECK_ENUM_EQUALITY(e1, e2) \
    static_assert(static_cast<int>(e1) == static_cast<int>(e2), "Mismatch " #e1)

namespace near_node_flash {

namespace data_movement {

class DataMoverClientInternal {
    public:
        DataMoverClientInternal(std::shared_ptr<grpc::Channel> channel) : stub_(datamovement::DataMover::NewStub(channel)) {}

        std::unique_ptr<datamovement::DataMover::Stub> stub_;
};

DataMoverClient::DataMoverClient(const std::string &target) {
    auto client = new DataMoverClientInternal(grpc::CreateChannel(target, grpc::InsecureChannelCredentials()));
    data_ = static_cast<void *>(client);
}

DataMoverClient::~DataMoverClient() {
    delete static_cast<DataMoverClientInternal *>(data_);
}

RPCStatus DataMoverClient::Version(VersionResponse *response) {
    auto client = static_cast<DataMoverClientInternal *>(data_);

    auto request_ = ::google::protobuf::Empty();

    grpc::ClientContext context;
    grpc::Status status = client->stub_->Version(&context,
        request_,
        static_cast<datamovement::DataMovementVersionResponse *>(response->data_)
    );
    
    return RPCStatus(status.ok(), status.error_code(), status.error_message());
}

RPCStatus DataMoverClient::Create(const Workflow &workflow, const CreateRequest &request, CreateResponse *response) {
    auto client = static_cast<DataMoverClientInternal *>(data_);

    auto workflow_ = new datamovement::DataMovementWorkflow();
    workflow_->set_name(workflow.name_);
    workflow_->set_namespace_(workflow.namespace_);

    auto request_ = static_cast<datamovement::DataMovementCreateRequest *>(request.data_);
    request_->set_allocated_workflow(workflow_);

    grpc::ClientContext context;
    grpc::Status status = client->stub_->Create(&context, 
        *static_cast<datamovement::DataMovementCreateRequest *>(request.data_),
        static_cast<datamovement::DataMovementCreateResponse *>(response->data_)
    );

    return RPCStatus(status.ok(), status.error_code(), status.error_message());
}

RPCStatus DataMoverClient::Status(const Workflow &workflow, const StatusRequest &request, StatusResponse *response) {
    auto client = static_cast<DataMoverClientInternal *>(data_);

    auto workflow_ = new datamovement::DataMovementWorkflow();
    workflow_->set_name(workflow.name_);
    workflow_->set_namespace_(workflow.namespace_);

    auto request_ = static_cast<datamovement::DataMovementStatusRequest *>(request.data_);
    request_->set_allocated_workflow(workflow_);

    grpc::ClientContext context;
    grpc::Status status = client->stub_->Status(&context, 
        *static_cast<datamovement::DataMovementStatusRequest *>(request.data_),
        static_cast<datamovement::DataMovementStatusResponse *>(response->data_)
    );

    return RPCStatus(status.ok(), status.error_code(), status.error_message());
}

RPCStatus DataMoverClient::Cancel(const Workflow &workflow, const CancelRequest &request, CancelResponse *response) {
    auto client = static_cast<DataMoverClientInternal *>(data_);

    auto workflow_ = new datamovement::DataMovementWorkflow();
    workflow_->set_name(workflow.name_);
    workflow_->set_namespace_(workflow.namespace_);

    auto request_ = static_cast<datamovement::DataMovementCancelRequest *>(request.data_);
    request_->set_allocated_workflow(workflow_);

    grpc::ClientContext context;
    grpc::Status status = client->stub_->Cancel(&context, 
        *static_cast<datamovement::DataMovementCancelRequest *>(request.data_),
        static_cast<datamovement::DataMovementCancelResponse *>(response->data_)
    );

    return RPCStatus(status.ok(), status.error_code(), status.error_message());
}

RPCStatus DataMoverClient::Delete(const Workflow &workflow, const DeleteRequest &request, DeleteResponse *response) {
    auto client = static_cast<DataMoverClientInternal *>(data_);

    auto workflow_ = new datamovement::DataMovementWorkflow();
    workflow_->set_name(workflow.name_);
    workflow_->set_namespace_(workflow.namespace_);

    auto request_ = static_cast<datamovement::DataMovementDeleteRequest *>(request.data_);
    request_->set_allocated_workflow(workflow_);

    grpc::ClientContext context;
    grpc::Status status = client->stub_->Delete(&context, 
        *static_cast<datamovement::DataMovementDeleteRequest *>(request.data_),
        static_cast<datamovement::DataMovementDeleteResponse *>(response->data_)
    );

    return RPCStatus(status.ok(), status.error_code(), status.error_message());
}

RPCStatus DataMoverClient::List(const Workflow &workflow, const ListRequest &request, ListResponse *response) {
    auto client = static_cast<DataMoverClientInternal *>(data_);

    auto workflow_ = new datamovement::DataMovementWorkflow();
    workflow_->set_name(workflow.name_);
    workflow_->set_namespace_(workflow.namespace_);

    auto request_ = static_cast<datamovement::DataMovementListRequest *>(request.data_);
    request_->set_allocated_workflow(workflow_);

    grpc::ClientContext context;
    grpc::Status status = client->stub_->List(&context, 
        *static_cast<datamovement::DataMovementListRequest *>(request.data_),
        static_cast<datamovement::DataMovementListResponse *>(response->data_)
    );

    return RPCStatus(status.ok(), status.error_code(), status.error_message()); 
}

RPCStatus::RPCStatus(bool ok, int error_code, std::string error_message) :
    ok_(ok),
    error_code_(error_code),
    error_message_(error_message)
{ }

Workflow::Workflow(std::string name, std::string namespace_) :
    name_(name),
    namespace_(namespace_)
{ }

CommandStatus::CommandStatus(std::string command, int32_t progress, std::string elapsedTime, std::string lastMessage, std::string lastMessageTime) :
    command(command),
    progress(progress),
    elapsedTime(elapsedTime),
    lastMessage(lastMessage),
    lastMessageTime(lastMessageTime)
{ }

VersionResponse::VersionResponse() {
    auto response = new datamovement::DataMovementVersionResponse();
    data_ = static_cast<void *>(response);
}

VersionResponse::~VersionResponse() {
    delete static_cast<datamovement::DataMovementVersionResponse *>(data_);
}

std::string VersionResponse::version() {
    return static_cast<datamovement::DataMovementVersionResponse *>(data_)->version();
}

std::vector<std::string> VersionResponse::apiversions() {
    auto response = static_cast<datamovement::DataMovementVersionResponse *>(data_);

    auto apiVersions = std::vector<std::string>();
    apiVersions.reserve(response->apiversions_size());

    for (auto& v : response->apiversions()) {
        apiVersions.push_back(v);
    }

    return apiVersions;
}

<<<<<<< HEAD
CreateRequest::CreateRequest(std::string source, std::string destination, bool dryrun, std::string dcpOptions) {
=======
CreateRequest::CreateRequest(std::string source, std::string destination, bool dryrun, std::string dcpOptions, bool logStdout, bool storeStdout) {
>>>>>>> f49ddb6e
    auto request = new datamovement::DataMovementCreateRequest();

    request->set_source(source);
    request->set_destination(destination);
    request->set_dryrun(dryrun);
    request->set_dcpoptions(dcpOptions);
<<<<<<< HEAD
=======
    request->set_logstdout(logStdout);
    request->set_storestdout(storeStdout);
>>>>>>> f49ddb6e

    data_ = static_cast<void *>(request);
}

CreateRequest::~CreateRequest() {
    delete static_cast<datamovement::DataMovementCreateRequest *>(data_);
}

CreateResponse::CreateResponse() {
    auto response = new datamovement::DataMovementCreateResponse();
    data_ = static_cast<void *>(response);
}

CreateResponse::~CreateResponse() {
    delete static_cast<datamovement::DataMovementCreateResponse *>(data_);
}

std::string CreateResponse::uid() { 
    return static_cast<datamovement::DataMovementCreateResponse *>(data_)->uid();
}

CreateResponse::Status CreateResponse::status() {
    CHECK_ENUM_EQUALITY(CreateResponse::STATUS_SUCCESS, datamovement::DataMovementCreateResponse_Status_SUCCESS);
    CHECK_ENUM_EQUALITY(CreateResponse::STATUS_FAILED,  datamovement::DataMovementCreateResponse_Status_FAILED);
    CHECK_ENUM_EQUALITY(CreateResponse::STATUS_INVALID, datamovement::DataMovementCreateResponse_Status_INVALID);

    auto status = static_cast<datamovement::DataMovementCreateResponse *>(data_)->status();
    return static_cast<CreateResponse::Status>(status);
}

std::string CreateResponse::message() {
    return static_cast<datamovement::DataMovementCreateResponse *>(data_)->message();
}

StatusRequest::StatusRequest(std::string uid, int64_t maxWaitTime) { 
    auto request = new datamovement::DataMovementStatusRequest();
    request->set_uid(uid);
    request->set_maxwaittime(maxWaitTime);

    data_ = static_cast<void *>(request);
}

StatusRequest::~StatusRequest() {
    delete static_cast<datamovement::DataMovementStatusRequest *>(data_);
}

StatusResponse::StatusResponse() {
    auto response = new datamovement::DataMovementStatusResponse();
    data_ = static_cast<void *>(response);
}

StatusResponse::~StatusResponse() {
    delete static_cast<datamovement::DataMovementStatusResponse *>(data_);
}

StatusResponse::State StatusResponse::state() {
    CHECK_ENUM_EQUALITY(StatusResponse::STATE_PENDING,    datamovement::DataMovementStatusResponse_State_PENDING);
    CHECK_ENUM_EQUALITY(StatusResponse::STATE_STARTING,   datamovement::DataMovementStatusResponse_State_STARTING);
    CHECK_ENUM_EQUALITY(StatusResponse::STATE_RUNNING,    datamovement::DataMovementStatusResponse_State_RUNNING);
    CHECK_ENUM_EQUALITY(StatusResponse::STATE_COMPLETED,  datamovement::DataMovementStatusResponse_State_COMPLETED);
    CHECK_ENUM_EQUALITY(StatusResponse::STATE_CANCELLING, datamovement::DataMovementStatusResponse_State_CANCELLING);
    CHECK_ENUM_EQUALITY(StatusResponse::STATE_UNKNOWN,    datamovement::DataMovementStatusResponse_State_UNKNOWN_STATE);

    auto state = static_cast<datamovement::DataMovementStatusResponse *>(data_)->state();
    return static_cast<StatusResponse::State>(state);
}

StatusResponse::Status StatusResponse::status() {
    CHECK_ENUM_EQUALITY(StatusResponse::STATUS_INVALID,   datamovement::DataMovementStatusResponse_Status_INVALID);
    CHECK_ENUM_EQUALITY(StatusResponse::STATUS_NOT_FOUND, datamovement::DataMovementStatusResponse_Status_NOT_FOUND);
    CHECK_ENUM_EQUALITY(StatusResponse::STATUS_SUCCESS,   datamovement::DataMovementStatusResponse_Status_SUCCESS);
    CHECK_ENUM_EQUALITY(StatusResponse::STATUS_FAILED,    datamovement::DataMovementStatusResponse_Status_FAILED);
    CHECK_ENUM_EQUALITY(StatusResponse::STATUS_CANCELLED, datamovement::DataMovementStatusResponse_Status_CANCELLED);
    CHECK_ENUM_EQUALITY(StatusResponse::STATUS_UNKNOWN,   datamovement::DataMovementStatusResponse_Status_UNKNOWN_STATUS);

    auto status = static_cast<datamovement::DataMovementStatusResponse *>(data_)->status();
    return static_cast<StatusResponse::Status>(status);
}

std::string StatusResponse::message() {
    return static_cast<datamovement::DataMovementStatusResponse *>(data_)->message();
}

CommandStatus StatusResponse::commandStatus() {
    auto dmCmdStatus = static_cast<datamovement::DataMovementStatusResponse *>(data_)->commandstatus();
    auto cmdStatus = new CommandStatus(dmCmdStatus.command(),
                                 dmCmdStatus.progress(),
                                 dmCmdStatus.elapsedtime(),
                                 dmCmdStatus.lastmessage(),
                                 dmCmdStatus.lastmessagetime());

    return *cmdStatus;
}

std::string StatusResponse::startTime() {
    return static_cast<datamovement::DataMovementStatusResponse *>(data_)->starttime();
}

std::string StatusResponse::endTime() {
    return static_cast<datamovement::DataMovementStatusResponse *>(data_)->endtime();
}

CancelRequest::CancelRequest(std::string uid) {
    auto request = new datamovement::DataMovementCancelRequest();
    request->set_uid(uid);

    data_ = static_cast<void *>(request);
}

CancelRequest::~CancelRequest() {
    delete static_cast<datamovement::DataMovementCancelRequest *>(data_);
}

CancelResponse::CancelResponse() {
    auto response = new datamovement::DataMovementCancelResponse();
    data_ = static_cast<void *>(response);
}

CancelResponse::~CancelResponse() {
    delete static_cast<datamovement::DataMovementCancelResponse *>(data_);
}

CancelResponse::Status CancelResponse::status() {
    CHECK_ENUM_EQUALITY(CancelResponse::STATUS_INVALID,   datamovement::DataMovementCancelResponse_Status_INVALID);
    CHECK_ENUM_EQUALITY(CancelResponse::STATUS_NOT_FOUND, datamovement::DataMovementCancelResponse_Status_NOT_FOUND);
    CHECK_ENUM_EQUALITY(CancelResponse::STATUS_SUCCESS,   datamovement::DataMovementCancelResponse_Status_SUCCESS);
    CHECK_ENUM_EQUALITY(CancelResponse::STATUS_FAILED,    datamovement::DataMovementCancelResponse_Status_FAILED);

    auto status = static_cast<datamovement::DataMovementCancelResponse *>(data_)->status();
    return static_cast<CancelResponse::Status>(status);
}

std::string CancelResponse::message() {
    return static_cast<datamovement::DataMovementCancelResponse *>(data_)->message();
}

DeleteRequest::DeleteRequest(std::string uid) {
    auto request = new datamovement::DataMovementDeleteRequest();
    request->set_uid(uid);

    data_ = static_cast<void *>(request);
}

DeleteRequest::~DeleteRequest() {
    delete static_cast<datamovement::DataMovementDeleteRequest *>(data_);
}

DeleteResponse::DeleteResponse() {
    auto response = new datamovement::DataMovementDeleteResponse();
    data_ = static_cast<void *>(response);
}

DeleteResponse::~DeleteResponse() {
    delete static_cast<datamovement::DataMovementDeleteResponse *>(data_);
}

DeleteResponse::Status DeleteResponse::status() {
    CHECK_ENUM_EQUALITY(DeleteResponse::STATUS_INVALID,   datamovement::DataMovementDeleteResponse_Status_INVALID);
    CHECK_ENUM_EQUALITY(DeleteResponse::STATUS_NOT_FOUND, datamovement::DataMovementDeleteResponse_Status_NOT_FOUND);
    CHECK_ENUM_EQUALITY(DeleteResponse::STATUS_SUCCESS,   datamovement::DataMovementDeleteResponse_Status_SUCCESS);
    CHECK_ENUM_EQUALITY(DeleteResponse::STATUS_ACTIVE,    datamovement::DataMovementDeleteResponse_Status_ACTIVE);
    CHECK_ENUM_EQUALITY(DeleteResponse::STATUS_UNKNOWN,   datamovement::DataMovementDeleteResponse_Status_UNKNOWN);

    auto status = static_cast<datamovement::DataMovementDeleteResponse *>(data_)->status();
    return static_cast<DeleteResponse::Status>(status);
}

std::string DeleteResponse::message() {
    return static_cast<datamovement::DataMovementDeleteResponse *>(data_)->message();
}

ListRequest::ListRequest() {
    auto request = new datamovement::DataMovementListRequest();
    data_ = static_cast<void *>(request);
}

ListRequest::~ListRequest() {
    delete static_cast<datamovement::DataMovementListRequest *>(data_);
}

ListResponse::ListResponse() {
    auto response = new datamovement::DataMovementListResponse();
    data_ = static_cast<void *>(response);
}

ListResponse::~ListResponse() {
    delete static_cast<datamovement::DataMovementListResponse *>(data_);
}

std::vector<std::string> ListResponse::uids() {
    auto response = static_cast<datamovement::DataMovementListResponse *>(data_);

    auto uids = std::vector<std::string>();
    uids.reserve(response->uids_size());

    for (const std::string& uid : response->uids()) {
        uids.push_back(uid);
    }

    return uids;
}

} // namespace data_movement

} // namespace near_node_flash<|MERGE_RESOLUTION|>--- conflicted
+++ resolved
@@ -202,22 +202,15 @@
     return apiVersions;
 }
 
-<<<<<<< HEAD
-CreateRequest::CreateRequest(std::string source, std::string destination, bool dryrun, std::string dcpOptions) {
-=======
 CreateRequest::CreateRequest(std::string source, std::string destination, bool dryrun, std::string dcpOptions, bool logStdout, bool storeStdout) {
->>>>>>> f49ddb6e
     auto request = new datamovement::DataMovementCreateRequest();
 
     request->set_source(source);
     request->set_destination(destination);
     request->set_dryrun(dryrun);
     request->set_dcpoptions(dcpOptions);
-<<<<<<< HEAD
-=======
     request->set_logstdout(logStdout);
     request->set_storestdout(storeStdout);
->>>>>>> f49ddb6e
 
     data_ = static_cast<void *>(request);
 }
