--- conflicted
+++ resolved
@@ -113,11 +113,7 @@
 
 class CreateRequest {
     public:
-<<<<<<< HEAD
-        CreateRequest(std::string source, std::string destination, bool dryrun, std::string dcpOptions);
-=======
         CreateRequest(std::string source, std::string destination, bool dryrun, std::string dcpOptions, bool logStdout, bool storeStdout);
->>>>>>> f49ddb6e
         ~CreateRequest();
 
     private:
