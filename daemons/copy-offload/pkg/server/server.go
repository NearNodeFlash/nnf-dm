--- conflicted
+++ resolved
@@ -237,19 +237,11 @@
 	user.Log.Info("  TrialRequest", "dmreq", dmreq)
 
 	var dm *nnfv1alpha6.NnfDataMovement
-<<<<<<< HEAD
-	var dmkey string
-	var err error
-	drvrReq := driver.DriverRequest{Drvr: user.Drvr}
-	if user.Mock {
-		dmkey, dm, err = drvrReq.CreateMock(context.TODO(), dmreq)
-=======
 	var dmKey string
 	var err error
 	drvrReq := driver.DriverRequest{Drvr: user.Drvr}
 	if user.Mock {
 		dmKey, dm, err = drvrReq.CreateMock(context.TODO(), dmreq)
->>>>>>> cd4ae507
 		if err != nil {
 			http.Error(w, fmt.Sprintf("%s\n", err.Error()), http.StatusInternalServerError)
 			return
@@ -261,11 +253,7 @@
 			return
 		}
 	} else {
-<<<<<<< HEAD
-		dmkey, dm, err = drvrReq.Create(context.TODO(), dmreq)
-=======
 		dmKey, dm, err = drvrReq.Create(context.TODO(), dmreq)
->>>>>>> cd4ae507
 		if err != nil {
 			http.Error(w, fmt.Sprintf("%s\n", err.Error()), http.StatusInternalServerError)
 			return
@@ -279,9 +267,5 @@
 	}
 
 	// This is the v1.0 apiVersion output. See COPY_OFFLOAD_API_VERSION.
-<<<<<<< HEAD
-	fmt.Fprintf(w, "name=%s\n", dmkey)
-=======
 	fmt.Fprintf(w, "name=%s\n", dmKey)
->>>>>>> cd4ae507
 }