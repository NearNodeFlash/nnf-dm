/*
 * Copyright 2024-2025 Hewlett Packard Enterprise Development LP
 * Other additional copyright holders may be indicated within.
 *
 * The entirety of this work is licensed under the Apache License,
 * Version 2.0 (the "License"); you may not use this file except
 * in compliance with the License.
 *
 * You may obtain a copy of the License at
 *
 *     http://www.apache.org/licenses/LICENSE-2.0
 *
 * Unless required by applicable law or agreed to in writing, software
 * distributed under the License is distributed on an "AS IS" BASIS,
 * WITHOUT WARRANTIES OR CONDITIONS OF ANY KIND, either express or implied.
 * See the License for the specific language governing permissions and
 * limitations under the License.
 */

package driver

import (
	"bytes"
	"context"
	"errors"
	"fmt"
	"io"
	"math"
	"net/http"
	"os"
	"os/exec"
	"path/filepath"
	"reflect"
	"slices"
	"strings"
	"sync"
	"time"

	"github.com/go-logr/logr"
	"go.openly.dev/pointy"
	corev1 "k8s.io/api/core/v1"
	apierrors "k8s.io/apimachinery/pkg/api/errors"
	metav1 "k8s.io/apimachinery/pkg/apis/meta/v1"
	"k8s.io/apimachinery/pkg/types"
	"k8s.io/client-go/util/retry"
	"sigs.k8s.io/controller-runtime/pkg/client"

	dwsv1alpha3 "github.com/DataWorkflowServices/dws/api/v1alpha3"
	lusv1beta1 "github.com/NearNodeFlash/lustre-fs-operator/api/v1beta1"
	"github.com/NearNodeFlash/nnf-dm/internal/controller/helpers"
	nnfv1alpha7 "github.com/NearNodeFlash/nnf-sos/api/v1alpha7"
)

var (
	// The name prefix used for generating NNF Data Movement operations.
	nameBase     = "nnf-copy-offload-"
	nodeNameBase = "nnf-copy-offload-node-"
)

// Driver will have only one instance per process, shared by all threads
// in the process.
type Driver struct {
	Client client.Client
	Log    logr.Logger

	Mock      bool
	MockCount int

	WorkflowName      string
	WorkflowNamespace string

	// We maintain a map of active operations which allows us to process cancel requests.
	// This is a thread safe map since multiple data movement reconcilers and go routines will be executing at the same time.
	// The SrvrDataMovementRecord objects are stored here.
	contexts sync.Map

	// A map of operation completions. When one is completed, its name is recorded
	// here until it can be reaped.
	completions map[string]struct{}
	cond        *sync.Cond
}

// Keep track of the context and its cancel function so that we can track
// and cancel data movement operations in progress.
// These objects are stored in the Driver.contexts map.
type SrvrDataMovementRecord struct {
	cancelContext helpers.DataMovementCancelContext
}

// DriverRequest contains the information that is collected during the initial examination
// of a given http request. This has a one-to-one relationship with a DMRequest
// object.
type DriverRequest struct {
	Drvr *Driver

	// Fresh copy of the chosen NnfDataMovementProfile.
	dmProfile *nnfv1alpha7.NnfDataMovementProfile
	// Storage nodes to use.
	nodes []string
	// Worker nodes to use.
	hosts []string
	// MPI hosts file.
	mpiHostfile string
	// Rabbit node targeted for data movement. This is the local node attach to the requesting
	// compute node.
	RabbitName string
	// Command arguments.
	cmdArgs []string
}

func NewDriver(log logr.Logger, mock bool) (*Driver, error) {
	workflowName := os.Getenv("DW_WORKFLOW_NAME")
	workflowNamespace := os.Getenv("DW_WORKFLOW_NAMESPACE")
	if workflowName == "" || workflowNamespace == "" {
		return nil, errors.New("DW_WORKFLOW_NAME and DW_WORKFLOW_NAMESPACE must be set")
	}
	return &Driver{
		Log:               log,
		Mock:              mock,
		WorkflowName:      workflowName,
		WorkflowNamespace: workflowNamespace,
		completions:       make(map[string]struct{}),
		cond:              sync.NewCond(&sync.Mutex{}),
	}, nil
}

func (r *DriverRequest) Create(ctx context.Context, dmreq DMRequest) (string, *nnfv1alpha7.NnfDataMovement, error) {

	drvr := r.Drvr
	crLog := drvr.Log.WithValues("workflow", drvr.WorkflowName)
	workflow := &dwsv1alpha3.Workflow{}

	wf := types.NamespacedName{Name: drvr.WorkflowName, Namespace: drvr.WorkflowNamespace}
	if err := drvr.Client.Get(ctx, wf, workflow); err != nil {
		crLog.Info("Unable to get workflow: %v", err)
		return "", nil, err
	}
	if workflow.Status.State != dwsv1alpha3.StatePreRun || workflow.Status.Status != "Completed" {
		err := fmt.Errorf("workflow must be in '%s' state and 'Completed' status", dwsv1alpha3.StatePreRun)
		crLog.Error(err, "Workflow is in an invalid state")
		return "", nil, err
	}

	computeClientMount, computeMountInfo, err := r.findComputeMountInfo(ctx, dmreq)
	if err != nil {
		crLog.Error(err, "Failed to retrieve compute mountinfo")
		return "", nil, err
	}

	// Determine which rabbit is local to the compute that made the request
	rabbit, err := r.findRabbitNameFromCompute(dmreq.ComputeName)
	if err != nil {
		crLog.Error(err, "Failed to trace compute node to its rabbit node")
		return "", nil, err
	}
	r.RabbitName = rabbit

	crLog = crLog.WithValues("type", computeMountInfo.Type)
	var dm *nnfv1alpha7.NnfDataMovement
	switch computeMountInfo.Type {
	case "lustre":
		dm, err = r.createNnfDataMovement(ctx, dmreq, computeMountInfo, computeClientMount)
	case "gfs2":
		dm, err = r.createNnfNodeDataMovement(ctx, dmreq, computeMountInfo)
	default:
		// xfs is not supported since it can only be mounted in one location at a time. It is
		// already mounted on the compute node when copy offload occurs (PreRun/PostRun), therefore
		// it cannot be mounted on the rabbit to perform data movement.
		err = fmt.Errorf("filesystem not supported")
	}

	if err != nil {
		crLog.Error(err, "Failed to create DM request")
		return "", nil, err
	}

	// Dm Profile - no pinned profiles here since copy_offload could use any profile.
	r.dmProfile, err = r.selectProfile(ctx, dmreq)
	if err != nil {
		crLog.Error(err, "Failed to get data movement profile", "wanted", dmreq.DMProfile)
		return "", nil, err
	}
	dm.Spec.ProfileReference = corev1.ObjectReference{
		Kind:      reflect.TypeOf(nnfv1alpha7.NnfDataMovementProfile{}).Name(),
		Name:      r.dmProfile.Name,
		Namespace: r.dmProfile.Namespace,
	}
	crLog.Info("Using NnfDataMovmentProfile", "name", r.dmProfile.Name)

	dm.Spec.UserId = workflow.Spec.UserID
	dm.Spec.GroupId = workflow.Spec.GroupID

	// Add appropriate workflow labels so this is cleaned up
	dwsv1alpha3.AddWorkflowLabels(dm, workflow)
	dwsv1alpha3.AddOwnerLabels(dm, workflow)

	// Label the NnfDataMovement with a teardown state of "post_run" so the NNF workflow
	// controller can identify compute initiated data movements.
	nnfv1alpha7.AddDataMovementTeardownStateLabel(dm, dwsv1alpha3.StatePostRun)

	// Allow the user to override/supplement certain settings
	setUserConfig(dmreq, dm)

	r.nodes, err = helpers.GetStorageNodeNames(drvr.Client, ctx, dm)
	if err != nil {
		crLog.Error(err, "could not get storage nodes for data movement")
		return "", nil, err
	}

	// Get the FQDNs of the worker nodes so we can use them to create the mpirun hostfile
	r.hosts, err = helpers.GetCopyOffloadWorkerHostnames(drvr.Client, ctx, r.nodes, drvr.WorkflowName, drvr.WorkflowNamespace, dm)
	if err != nil {
		crLog.Error(err, "could not get worker nodes for data movement")
		return "", nil, err
	}

	// Create the hostfile used by `mpirun`. This is needed for preparing the destination
	// and the data movement command itself.
	r.mpiHostfile, err = helpers.CreateMpiHostfile(r.dmProfile, r.hosts, dm)
	if err != nil {
		crLog.Error(err, "could not create MPI hostfile")
		return "", nil, err
	}
	crLog.Info("MPI Hostfile preview", "first line", helpers.PeekMpiHostfile(r.mpiHostfile))

	// Prepare Destination Directory
	if err := helpers.PrepareDestination(drvr.Client, ctx, r.dmProfile, dm, r.mpiHostfile, crLog); err != nil {
		crLog.Error(err, "could not prepare destination")
		return "", nil, err
	}

	// Build command
	r.cmdArgs, err = helpers.BuildDMCommand(r.dmProfile, r.mpiHostfile, false, dm, crLog)
	if err != nil {
		crLog.Error(err, "could not create data movement command")
		return "", nil, err
	}

	if err := drvr.Client.Create(ctx, dm); err != nil {
		crLog.Error(err, "Failed to create NnfDataMovement")
		return "", nil, err
	}
	crLog.Info("Created NnfDataMovement", "name", dm.Name)
	r.recordRequest(ctx, dm)

	return r.dmKey(dm), dm, nil
}

func (r *DriverRequest) CreateMock(ctx context.Context, dmreq DMRequest) (string, *nnfv1alpha7.NnfDataMovement, error) {
	drvr := r.Drvr
	crLog := drvr.Log.WithValues("workflow", drvr.WorkflowName)
	var err error

	r.RabbitName = "mock-rabbit-01"
	dm := &nnfv1alpha7.NnfDataMovement{
		ObjectMeta: metav1.ObjectMeta{
			GenerateName: nodeNameBase,
			Namespace:    r.RabbitName, // Use the rabbit
			Labels: map[string]string{
				nnfv1alpha7.DataMovementInitiatorLabel: dmreq.ComputeName,
			},
		},
		Spec: nnfv1alpha7.NnfDataMovementSpec{
			Source: &nnfv1alpha7.NnfDataMovementSpecSourceDestination{
				Path: dmreq.SourcePath,
			},
			Destination: &nnfv1alpha7.NnfDataMovementSpecSourceDestination{
				Path: dmreq.DestinationPath,
			},
		},
	}

	r.dmProfile = &nnfv1alpha7.NnfDataMovementProfile{
		ObjectMeta: metav1.ObjectMeta{
			Name:      "mock",
			Namespace: nnfv1alpha7.DataMovementNamespace,
		},
		Data: nnfv1alpha7.NnfDataMovementProfileData{
			ProgressIntervalSeconds: 1,
			Command:                 "sleep 300",
		},
	}

	// Allow the user to override/supplement certain settings
	setUserConfig(dmreq, dm)

	// We name the NnfDataMovement ourselves, since we're not giving it to k8s.
	// We'll use this name internally.
	nameSuffix := fmt.Sprintf("%d", drvr.MockCount)
	drvr.MockCount += 1
	dm.Name = fmt.Sprintf("%s%s", dm.GetObjectMeta().GetGenerateName(), nameSuffix)

	// Build command
	r.cmdArgs, err = helpers.BuildDMCommand(r.dmProfile, r.mpiHostfile, false, dm, crLog)
	if err != nil {
		crLog.Error(err, "could not create data movement command")
		return "", nil, err
	}

	r.recordRequest(ctx, dm)
	return r.dmKey(dm), dm, nil
}

func (r *DriverRequest) Drive(ctx context.Context, dmreq DMRequest, dm *nnfv1alpha7.NnfDataMovement) error {
	drvr := r.Drvr
	crLog := drvr.Log.WithValues("workflow", drvr.WorkflowName)

	contextRecord, err := r.loadRequest(dm)
	if err != nil {
		crLog.Error(err, "request not found")
		return err
	}
	cancelContext := contextRecord.cancelContext
	if err := r.driveWithContext(ctx, cancelContext.Ctx, dm, crLog); err != nil {
		crLog.Error(err, "failed copy")
		os.RemoveAll(filepath.Dir(r.mpiHostfile))
		r.deleteRequest(dm)
		r.notifyCompletion(dm)
		return err
	}

	return nil
}

func (r *DriverRequest) DriveMock(ctx context.Context, dmreq DMRequest, dm *nnfv1alpha7.NnfDataMovement) error {
	drvr := r.Drvr
	crLog := drvr.Log.WithValues("workflow", drvr.WorkflowName)

	contextRecord, err := r.loadRequest(dm)
	if err != nil {
		crLog.Error(err, "request not found")
		return err
	}
	cancelContext := contextRecord.cancelContext
	if err := r.driveWithContext(ctx, cancelContext.Ctx, dm, crLog); err != nil {
		crLog.Error(err, "failed copy")
		r.deleteRequest(dm)
		r.notifyCompletion(dm)
		return err
	}

	return nil
}

func (r *DriverRequest) dmKey(dm *nnfv1alpha7.NnfDataMovement) string {
	return fmt.Sprintf("%s--%s", dm.Namespace, dm.Name)
}

func (r *DriverRequest) dmKeySplit(key string) (string, string) {
	split := strings.Split(key, "--")
	return split[0], split[1]
}

func (r *DriverRequest) recordRequest(ctx context.Context, dm *nnfv1alpha7.NnfDataMovement) {
	drvr := r.Drvr

	// Expand the context with cancel and store it in the map so the cancel function can be
	// found by another server thread if necessary.
	ctxCancel, cancel := context.WithCancel(ctx)
	drvr.contexts.Store(r.dmKey(dm), SrvrDataMovementRecord{
		cancelContext: helpers.DataMovementCancelContext{
			Ctx:    ctxCancel,
			Cancel: cancel,
		},
	})
}

func (r *DriverRequest) loadRequest(dm *nnfv1alpha7.NnfDataMovement) (SrvrDataMovementRecord, error) {
	return r.loadRequestByName(r.dmKey(dm))
}

func (r *DriverRequest) loadRequestByName(name string) (SrvrDataMovementRecord, error) {
	storedCancelContext, loaded := r.Drvr.contexts.Load(name)
	if !loaded {
		return SrvrDataMovementRecord{}, fmt.Errorf("request not found")
	}
	return storedCancelContext.(SrvrDataMovementRecord), nil
}

func (r *DriverRequest) deleteRequest(dm *nnfv1alpha7.NnfDataMovement) {
	r.Drvr.contexts.Delete(r.dmKey(dm))
}

func (r *DriverRequest) CancelRequest(ctx context.Context, name string) error {
	drvr := r.Drvr

	contextRecord, err := r.loadRequestByName(name)
	if err != nil {
		// Maybe the Go routine already finished and removed the record.
		return err
	}
	cancelContext := contextRecord.cancelContext
	drvr.Log.Info("cancelling request", "name", name)
	cancelContext.Cancel()
	<-cancelContext.Ctx.Done()

	// Nothing more to do - the go routine that is executing the data movement will exit
	// and the status is recorded then.

	return nil
}

func (r *DriverRequest) GetRequestMock(ctx context.Context, statreq StatusRequest) (*DataMovementStatusResponse_v1_0, int, error) {
	return &DataMovementStatusResponse_v1_0{
		State:  DataMovementStatusResponse_PENDING,
		Status: DataMovementStatusResponse_UNKNOWN_STATUS,
	}, -1, nil
}

func (r *DriverRequest) GetRequest(ctx context.Context, statreq StatusRequest) (*DataMovementStatusResponse_v1_0, int, error) {
	drvr := r.Drvr
	keyNS, keyName := r.dmKeySplit(statreq.RequestName)
	dmReq := types.NamespacedName{Name: keyName, Namespace: keyNS}
<<<<<<< HEAD
	dm := &nnfv1alpha6.NnfDataMovement{}
	crLog := drvr.Log.WithValues("workflow", drvr.WorkflowName, "request", statreq.RequestName)
=======
	dm := &nnfv1alpha7.NnfDataMovement{}
	crLog := drvr.Log.WithValues("workflow", statreq.WorkflowName, "request", statreq.RequestName, "namespace", statreq.WorkflowNamespace)
>>>>>>> dfe41a70

	drvr.Log.Info("Getting request", "request", dmReq)
	if err := drvr.Client.Get(ctx, dmReq, dm); err != nil {
		if apierrors.IsNotFound(err) {
			r.deleteCompletionByName(statreq.RequestName)
			return nil, http.StatusNotFound, errors.New("request not found")
		}
		crLog.Error(err, "failed to get NnfDataMovement resource")
		return nil, http.StatusInternalServerError, err
	}
	if dm.Labels[dwsv1alpha3.WorkflowNameLabel] != drvr.WorkflowName || dm.Labels[dwsv1alpha3.WorkflowNamespaceLabel] != drvr.WorkflowNamespace {
		return nil, http.StatusBadRequest, errors.New("request does not belong to workflow")
	}

	if dm.Status.EndTime.IsZero() && statreq.MaxWaitSecs != 0 {

		r.waitForCompletionOrTimeout(statreq)

		if err := drvr.Client.Get(ctx, dmReq, dm); err != nil {
			if apierrors.IsNotFound(err) {
				r.deleteCompletionByName(statreq.RequestName)
				return nil, http.StatusNotFound, errors.New("request not found after waiting for completion")
			}
			crLog.Error(err, "failed to get NnfDataMovement resource afer waiting for completion")
			return nil, http.StatusInternalServerError, err
		}
	}

	if dm.Status.StartTime.IsZero() && dm.Status.Status != nnfv1alpha7.DataMovementConditionReasonInvalid {
		return &DataMovementStatusResponse_v1_0{
			State:  DataMovementStatusResponse_PENDING,
			Status: DataMovementStatusResponse_UNKNOWN_STATUS,
		}, -1, nil
	}

	stateMap := map[string]DataMovementStatusResponse_State{
		"": DataMovementStatusResponse_UNKNOWN_STATE,
		nnfv1alpha7.DataMovementConditionTypeStarting: DataMovementStatusResponse_STARTING,
		nnfv1alpha7.DataMovementConditionTypeRunning:  DataMovementStatusResponse_RUNNING,
		nnfv1alpha7.DataMovementConditionTypeFinished: DataMovementStatusResponse_COMPLETED,
	}

	state, ok := stateMap[dm.Status.State]
	if !ok {
		return nil, http.StatusInternalServerError, errors.New("failed to decode returned state")
	}

	if state != DataMovementStatusResponse_COMPLETED && dm.Spec.Cancel {
		state = DataMovementStatusResponse_CANCELLING
	}

	statusMap := map[string]DataMovementStatusResponse_Status{
		"": DataMovementStatusResponse_UNKNOWN_STATUS,
		nnfv1alpha7.DataMovementConditionReasonFailed:    DataMovementStatusResponse_FAILED,
		nnfv1alpha7.DataMovementConditionReasonSuccess:   DataMovementStatusResponse_SUCCESS,
		nnfv1alpha7.DataMovementConditionReasonInvalid:   DataMovementStatusResponse_INVALID,
		nnfv1alpha7.DataMovementConditionReasonCancelled: DataMovementStatusResponse_CANCELLED,
	}

	status, ok := statusMap[dm.Status.Status]
	if !ok {
		return nil, http.StatusInternalServerError, errors.New("failed to decode returned status")
	}

	cmdStatus := DataMovementCommandStatus{}
	if dm.Status.CommandStatus != nil {
		cmdStatus.Command = dm.Status.CommandStatus.Command
		cmdStatus.LastMessage = dm.Status.CommandStatus.LastMessage

		if dm.Status.CommandStatus.ElapsedTime.Duration > 0 {
			d := dm.Status.CommandStatus.ElapsedTime.Truncate(time.Millisecond)
			cmdStatus.ElapsedTime = d.String()
		}
		if !dm.Status.CommandStatus.LastMessageTime.IsZero() {
			cmdStatus.LastMessageTime = dm.Status.CommandStatus.LastMessageTime.Local().String()
		}
		if dm.Status.CommandStatus.ProgressPercentage != nil {
			cmdStatus.Progress = *dm.Status.CommandStatus.ProgressPercentage
		}
	}

	startTimeStr := ""
	if !dm.Status.StartTime.IsZero() {
		startTimeStr = dm.Status.StartTime.Local().String()
	}
	endTimeStr := ""
	if !dm.Status.EndTime.IsZero() {
		endTimeStr = dm.Status.EndTime.Local().String()
	}

	if state == DataMovementStatusResponse_COMPLETED && !dm.Status.EndTime.IsZero() {
		r.deleteCompletionByName(statreq.RequestName)
	}

	return &DataMovementStatusResponse_v1_0{
		State:         state,
		Status:        status,
		Message:       dm.Status.Message,
		CommandStatus: &cmdStatus,
		StartTime:     startTimeStr,
		EndTime:       endTimeStr,
	}, -1, nil
}

func (r *DriverRequest) ListRequests(ctx context.Context) ([]string, error) {
	drvr := r.Drvr

	drvr.Log.Info("Listing requests:")
	items := make([]string, 0)
	drvr.contexts.Range(func(key, val interface{}) bool {
		skey := fmt.Sprintf("%s", key)
		drvr.Log.Info(fmt.Sprintf("   %s", skey))
		items = append(items, skey)
		return true
	})
	slices.Sort(items)

	return items, nil
}

func (r *DriverRequest) driveWithContext(ctx context.Context, ctxCancel context.Context, dm *nnfv1alpha7.NnfDataMovement, crLog logr.Logger) error {
	drvr := r.Drvr
	dmReq := types.NamespacedName{Name: dm.Name, Namespace: dm.Namespace}

	cmd := exec.CommandContext(ctxCancel, "/bin/bash", "-c", strings.Join(r.cmdArgs, " "))
	cmdStatus := nnfv1alpha7.NnfDataMovementCommandStatus{}
	cmdStatus.Command = cmd.String()

	setStart := func() {
		now := metav1.NowMicro()
		dm.Status.StartTime = &now
		dm.Status.State = nnfv1alpha7.DataMovementConditionTypeRunning
		dm.Status.CommandStatus = &cmdStatus
	}

	// Record the start of the data movement operation
	if !drvr.Mock {
		err := retry.RetryOnConflict(retry.DefaultRetry, func() error {
			if err := drvr.Client.Get(ctx, dmReq, dm); err != nil {
				return client.IgnoreNotFound(err)
			}
			setStart()
			return drvr.Client.Status().Update(ctx, dm)
		})
		if err != nil {
			crLog.Error(err, "failed to update CommandStatus with start time", "cmdStatus", cmdStatus)
			return err
		}
	} else {
		setStart()
	}

	crLog.Info("Running Command", "cmd", cmdStatus.Command)
	contextDelete := func() {
		r.deleteRequest(dm)
		r.notifyCompletion(dm)
	}
	r.runit(ctx, ctxCancel, contextDelete, dmReq, cmd, &cmdStatus, r.dmProfile, r.mpiHostfile, crLog)
	return nil
}

func (r *DriverRequest) runit(ctx context.Context, ctxCancel context.Context, contextDelete func(), dmReq types.NamespacedName, cmd *exec.Cmd, cmdStatus *nnfv1alpha7.NnfDataMovementCommandStatus, profile *nnfv1alpha7.NnfDataMovementProfile, mpiHostfile string, log logr.Logger) {
	drvr := r.Drvr

	// Execute the go routine to perform the data movement
	go func() {
		var err error
		// Use a MultiWriter so that we can parse the output and save the full output at the end
		var combinedOutBuf, parseBuf bytes.Buffer
		cmd.Stdout = io.MultiWriter(&parseBuf, &combinedOutBuf)
		cmd.Stderr = cmd.Stdout // Combine stderr/stdout

		// Use channels to sync progress collection and cmd.Wait().
		chCommandDone := make(chan bool, 1)
		chProgressDone := make(chan bool)

		// Start the data movement command
		cmd.Start()

		// While the command is running, capture and process the output. Read lines until EOF to
		// ensure we have the latest output. Then use the last regex match to obtain the most recent
		// progress.
		progressCollectInterval := time.Duration(profile.Data.ProgressIntervalSeconds) * time.Second
		if helpers.ProgressCollectionEnabled(progressCollectInterval) {
			go func() {
				var elapsed metav1.Duration
				elapsed.Duration = 0
				progressStart := metav1.NowMicro()

				// Perform the actual collection and update logic
				parseAndUpdateProgress := func() {

					// Read all lines of output until EOF
					for {
						line, err := parseBuf.ReadString('\n')
						if err == io.EOF {
							break
						} else if err != nil {
							log.Error(err, "failed to read progress output")
						}

						// If it's a progress line, grab the percentage
						if err := helpers.ParseDcpProgress(line, cmdStatus); err != nil {
							log.Error(err, "failed to parse progress", "line", line)
							return
						}

						// Collect stats only when finished
						if cmdStatus.ProgressPercentage != nil && *cmdStatus.ProgressPercentage >= 100 {
							if err := helpers.ParseDcpStats(line, cmdStatus); err != nil {
								log.Error(err, "failed to parse stats", "line", line)
								return
							}
						}

						// Always update LastMessage and timing
						cmdStatus.LastMessage = line
						progressNow := metav1.NowMicro()
						elapsed.Duration = progressNow.Time.Sub(progressStart.Time)
						cmdStatus.LastMessageTime = progressNow
						cmdStatus.ElapsedTime = elapsed
					}

					// Update the CommandStatus in the DM resource after we parsed all the lines
					if !drvr.Mock {
						err = retry.RetryOnConflict(retry.DefaultRetry, func() error {
							dm := &nnfv1alpha7.NnfDataMovement{}
							if err := drvr.Client.Get(ctx, dmReq, dm); err != nil {
								return client.IgnoreNotFound(err)
							}

							if dm.Status.CommandStatus == nil {
								dm.Status.CommandStatus = &nnfv1alpha7.NnfDataMovementCommandStatus{}
							}
							cmdStatus.DeepCopyInto(dm.Status.CommandStatus)

							return drvr.Client.Status().Update(ctx, dm)
						})

						if err != nil {
							log.Error(err, "failed to update CommandStatus with Progress", "cmdStatus", cmdStatus)
						}
					}
				}

				// Main Progress Collection Loop
				for {
					select {
					// Now that we're done, parse whatever output is left
					case <-chCommandDone:
						parseAndUpdateProgress()
						chProgressDone <- true
						return
					// Collect Progress output on every interval
					case <-time.After(progressCollectInterval):
						parseAndUpdateProgress()
					}
				}
			}()
		} else {
			log.Info("Skipping progress collection - collection interval is less than 1s", "collectInterval", progressCollectInterval)
		}

		err = cmd.Wait()

		// If enabled, wait for final progress collection
		if helpers.ProgressCollectionEnabled(progressCollectInterval) {
			chCommandDone <- true // tell the process goroutine to stop parsing output
			<-chProgressDone      // wait for process goroutine to stop parsing final output
		}

		// Command is finished, update status
		dm := &nnfv1alpha7.NnfDataMovement{}
		if !drvr.Mock {
			if err := drvr.Client.Get(ctx, dmReq, dm); err != nil {
				log.Error(err, "failed to get NnfDataMovement resource for final status update")
				return
			}
		}
		now := metav1.NowMicro()
		dm.Status.EndTime = &now
		dm.Status.State = nnfv1alpha7.DataMovementConditionTypeFinished
		dm.Status.Status = nnfv1alpha7.DataMovementConditionReasonSuccess

		// Grab the output and trim it to remove the progress bloat
		output := helpers.TrimDcpProgressFromOutput(combinedOutBuf.String())

		// On cancellation or failure, log the output. On failure, also store the output in the
		// Status.Message. When successful, check the profile/UserConfig config options to log
		// and/or store the output.
		if errors.Is(ctxCancel.Err(), context.Canceled) {
			log.Info("Data movement operation cancelled", "output", output)
			dm.Status.Status = nnfv1alpha7.DataMovementConditionReasonCancelled
		} else if err != nil {
			log.Error(err, "Data movement operation failed", "output", output)
			dm.Status.Status = nnfv1alpha7.DataMovementConditionReasonFailed
			dm.Status.Message = fmt.Sprintf("%s: %s", err.Error(), output)
			resourceErr := dwsv1alpha3.NewResourceError("").WithError(err).WithUserMessage("data movement operation failed: %s", output).WithFatal()
			dm.Status.SetResourceErrorAndLog(resourceErr, log)
		} else {
			log.Info("Data movement operation completed", "cmdStatus", cmdStatus)

			// Profile or DM request has enabled stdout logging
			if profile.Data.LogStdout || (dm.Spec.UserConfig != nil && dm.Spec.UserConfig.LogStdout) {
				log.Info("Data movement operation output", "output", output)
			}

			// Profile or DM request has enabled storing stdout
			if profile.Data.StoreStdout || (dm.Spec.UserConfig != nil && dm.Spec.UserConfig.StoreStdout) {
				dm.Status.Message = output
			}
		}

		os.RemoveAll(filepath.Dir(mpiHostfile))

		status := dm.Status.DeepCopy()

		if !drvr.Mock {
			err = retry.RetryOnConflict(retry.DefaultRetry, func() error {
				dm := &nnfv1alpha7.NnfDataMovement{}
				if err := drvr.Client.Get(ctx, dmReq, dm); err != nil {
					return client.IgnoreNotFound(err)
				}

				// Ensure we have the latest CommandStatus from the progress goroutine
				cmdStatus.DeepCopyInto(status.CommandStatus)
				status.DeepCopyInto(&dm.Status)

				return drvr.Client.Status().Update(ctx, dm)
			})

			if err != nil {
				log.Error(err, "failed to update dm status with completion")
				// TODO Add prometheus counter to track occurrences
			}
		}

		contextDelete()
	}()
}

func (r *DriverRequest) notifyCompletion(dm *nnfv1alpha7.NnfDataMovement) {
	drvr := r.Drvr
	key := r.dmKey(dm)

	drvr.cond.L.Lock()
	drvr.completions[key] = struct{}{}
	drvr.cond.L.Unlock()
	drvr.cond.Broadcast()
}

func (r *DriverRequest) deleteCompletionByName(name string) {
	drvr := r.Drvr

	drvr.cond.L.Lock()
	delete(drvr.completions, name)
	drvr.cond.L.Unlock()
}

// waitForCompletionOrTimeout waits for the completion of the status request or for timeout.
func (r *DriverRequest) waitForCompletionOrTimeout(statreq StatusRequest) {
	drvr := r.Drvr
	timeout := false
	complete := make(chan struct{}, 1)

	// Start a go routine that waits for the completion of this status request or for timeout
	go func() {

		drvr.cond.L.Lock()
		for {
			if _, found := drvr.completions[statreq.RequestName]; found || timeout {
				break
			}

			drvr.cond.Wait()
		}

		drvr.cond.L.Unlock()

		complete <- struct{}{}
	}()

	var maxWaitTimeDuration time.Duration
	if statreq.MaxWaitSecs < 0 || time.Duration(statreq.MaxWaitSecs) > math.MaxInt64/time.Second {
		maxWaitTimeDuration = math.MaxInt64
	} else {
		maxWaitTimeDuration = time.Duration(statreq.MaxWaitSecs) * time.Second
	}

	// Wait for completion signal or timeout
	select {
	case <-complete:
	case <-time.After(maxWaitTimeDuration):
		timeout = true
		drvr.cond.Broadcast() // Wake up everyone (including myself) to close out the running go routine
	}
}

// Set the DM's UserConfig options based on the incoming requests's options
func setUserConfig(dmreq DMRequest, dm *nnfv1alpha7.NnfDataMovement) {
	dm.Spec.UserConfig = &nnfv1alpha7.NnfDataMovementConfig{}
	dm.Spec.UserConfig.Dryrun = dmreq.Dryrun
	dm.Spec.UserConfig.MpirunOptions = dmreq.MpirunOptions
	dm.Spec.UserConfig.DcpOptions = dmreq.DcpOptions
	dm.Spec.UserConfig.LogStdout = dmreq.LogStdout
	dm.Spec.UserConfig.StoreStdout = dmreq.StoreStdout

	// TODO: Even though these aren't set explicity by copy offload API, they are getting
	// overwritten. Investigate this. The profile says 8, but we only get 1 slot. I did remove
	// slotsPerWorker from the container profile, so perhaps mpi-operator is doing someting extra
	// there too.
	if dmreq.Slots >= 0 {
		dm.Spec.UserConfig.Slots = pointy.Int(int(dmreq.Slots))
	}
	if dmreq.MaxSlots >= 0 {
		dm.Spec.UserConfig.MaxSlots = pointy.Int(int(dmreq.MaxSlots))
	}
}

// createNnfNodeDataMovement creates an NnfDataMovement to be used with Lustre.
func (r *DriverRequest) createNnfDataMovement(ctx context.Context, dmreq DMRequest, computeMountInfo *dwsv1alpha3.ClientMountInfo, computeClientMount *dwsv1alpha3.ClientMount) (*nnfv1alpha7.NnfDataMovement, error) {

	// Find the ClientMount for the rabbit.
	source, err := r.findRabbitRelativeSource(ctx, dmreq, computeMountInfo)
	if err != nil {
		return nil, err
	}

	var dwIndex string
	if dw, err := getDirectiveIndexFromClientMount(computeClientMount); err != nil {
		return nil, err
	} else {
		dwIndex = dw
	}

	lustrefs, err := r.findDestinationLustreFilesystem(ctx, dmreq.DestinationPath)
	if err != nil {
		return nil, err
	}

	dm := &nnfv1alpha7.NnfDataMovement{
		ObjectMeta: metav1.ObjectMeta{
			// Be careful about how much you put into GenerateName.
			// The MPI operator will use the resulting name as a
			// prefix for its own names.
			GenerateName: nameBase,
			// Use the data movement namespace.
			Namespace: nnfv1alpha7.DataMovementNamespace,
			Labels: map[string]string{
				nnfv1alpha7.DataMovementInitiatorLabel: dmreq.ComputeName,
				nnfv1alpha7.DirectiveIndexLabel:        dwIndex,
			},
		},
		Spec: nnfv1alpha7.NnfDataMovementSpec{
			Source: &nnfv1alpha7.NnfDataMovementSpecSourceDestination{
				Path:             source,
				StorageReference: computeMountInfo.Device.DeviceReference.ObjectReference,
			},
			Destination: &nnfv1alpha7.NnfDataMovementSpecSourceDestination{
				Path: dmreq.DestinationPath,
				StorageReference: corev1.ObjectReference{
					Kind:      reflect.TypeOf(*lustrefs).Name(),
					Namespace: lustrefs.Namespace,
					Name:      lustrefs.Name,
				},
			},
		},
	}

	return dm, nil
}

func getDirectiveIndexFromClientMount(object *dwsv1alpha3.ClientMount) (string, error) {
	// Find the DW index for our work.
	labels := object.GetLabels()
	if labels == nil {
		return "", fmt.Errorf("unable to find labels on compute ClientMount, namespaces=%s, name=%s", object.Namespace, object.Name)
	}

	dwIndex, found := labels[nnfv1alpha7.DirectiveIndexLabel]
	if !found {
		return "", fmt.Errorf("unable to find directive index label on compute ClientMount, namespace=%s name=%s", object.Namespace, object.Name)
	}

	return dwIndex, nil
}

// createNnfNodeDataMovement creates an NnfDataMovement to be used with GFS2.
func (r *DriverRequest) createNnfNodeDataMovement(ctx context.Context, dmreq DMRequest, computeMountInfo *dwsv1alpha3.ClientMountInfo) (*nnfv1alpha7.NnfDataMovement, error) {

	// Find the ClientMount for the rabbit.
	source, err := r.findRabbitRelativeSource(ctx, dmreq, computeMountInfo)
	if err != nil {
		return nil, err
	}

	dm := &nnfv1alpha7.NnfDataMovement{
		ObjectMeta: metav1.ObjectMeta{
			GenerateName: nodeNameBase,
			Namespace:    r.RabbitName, // Use the rabbit
			Labels: map[string]string{
				nnfv1alpha7.DataMovementInitiatorLabel: dmreq.ComputeName,
			},
		},
		Spec: nnfv1alpha7.NnfDataMovementSpec{
			Source: &nnfv1alpha7.NnfDataMovementSpecSourceDestination{
				Path:             source,
				StorageReference: computeMountInfo.Device.DeviceReference.ObjectReference,
			},
			Destination: &nnfv1alpha7.NnfDataMovementSpecSourceDestination{
				Path: dmreq.DestinationPath,
			},
		},
	}

	return dm, nil
}

func (r *DriverRequest) findRabbitRelativeSource(ctx context.Context, dmreq DMRequest, computeMountInfo *dwsv1alpha3.ClientMountInfo) (string, error) {

	drvr := r.Drvr
	// Now look up the client mount on this Rabbit node and find the compute initiator. We append the relative path
	// to this value resulting in the full path on the Rabbit.

	listOptions := []client.ListOption{
		client.InNamespace(r.RabbitName),
		client.MatchingLabels(map[string]string{
			dwsv1alpha3.WorkflowNameLabel:      drvr.WorkflowName,
			dwsv1alpha3.WorkflowNamespaceLabel: drvr.WorkflowNamespace,
		}),
	}

	clientMounts := &dwsv1alpha3.ClientMountList{}
	if err := drvr.Client.List(ctx, clientMounts, listOptions...); err != nil {
		return "", err
	}

	if len(clientMounts.Items) == 0 {
		return "", fmt.Errorf("no client mounts found for node '%s'", r.RabbitName)
	}

	for _, clientMount := range clientMounts.Items {
		for _, mount := range clientMount.Spec.Mounts {
			if *computeMountInfo.Device.DeviceReference == *mount.Device.DeviceReference {
				return mount.MountPath + strings.TrimPrefix(dmreq.SourcePath, computeMountInfo.MountPath), nil
			}
		}
	}

	return "", fmt.Errorf("initiator not found in list of client mounts: %s", dmreq.ComputeName)
}

// Look up the client mounts on this node to find the compute relative mount path. The "spec.Source" must be
// prefixed with a mount path in the list of mounts. Once we find this mount, we can strip out the prefix and
// are left with the relative path.
func (r *DriverRequest) findComputeMountInfo(ctx context.Context, dmreq DMRequest) (*dwsv1alpha3.ClientMount, *dwsv1alpha3.ClientMountInfo, error) {

	drvr := r.Drvr
	listOptions := []client.ListOption{
		client.InNamespace(dmreq.ComputeName),
		client.MatchingLabels(map[string]string{
			dwsv1alpha3.WorkflowNameLabel:      drvr.WorkflowName,
			dwsv1alpha3.WorkflowNamespaceLabel: drvr.WorkflowNamespace,
		}),
	}

	clientMounts := &dwsv1alpha3.ClientMountList{}
	if err := drvr.Client.List(ctx, clientMounts, listOptions...); err != nil {
		return nil, nil, err
	}

	if len(clientMounts.Items) == 0 {
		return nil, nil, fmt.Errorf("no client mounts found for node '%s'", dmreq.ComputeName)
	}

	for _, clientMount := range clientMounts.Items {
		for _, mount := range clientMount.Spec.Mounts {
			if strings.HasPrefix(dmreq.SourcePath, mount.MountPath) {
				if mount.Device.DeviceReference == nil && mount.Device.Type != "lustre" {
					return nil, nil, fmt.Errorf("ClientMount %s/%s: Source path '%s' does not have device reference", clientMount.Namespace, clientMount.Name, dmreq.SourcePath)
				}

				return &clientMount, &mount, nil
			}
		}
	}

	return nil, nil, fmt.Errorf("source path not found in list of client mounts: %s", dmreq.SourcePath)
}

func (r *DriverRequest) findDestinationLustreFilesystem(ctx context.Context, dest string) (*lusv1beta1.LustreFileSystem, error) {

	drvr := r.Drvr
	if !filepath.IsAbs(dest) {
		return nil, fmt.Errorf("destination must be an absolute path")
	}
	origDest := dest
	if !strings.HasSuffix(dest, "/") {
		dest += "/"
	}

	lustrefsList := &lusv1beta1.LustreFileSystemList{}
	if err := drvr.Client.List(ctx, lustrefsList); err != nil {
		return nil, fmt.Errorf("unable to list LustreFileSystem resources: %s", err.Error())
	}
	if len(lustrefsList.Items) == 0 {
		return nil, fmt.Errorf("no LustreFileSystem resources found")
	}

	for _, lustrefs := range lustrefsList.Items {
		mroot := lustrefs.Spec.MountRoot
		if !strings.HasSuffix(mroot, "/") {
			mroot += "/"
		}
		if strings.HasPrefix(dest, mroot) {
			return &lustrefs, nil
		}
	}

	return nil, fmt.Errorf("unable to find a LustreFileSystem resource matching %s", origDest)
}

func (r *DriverRequest) selectProfile(ctx context.Context, dmreq DMRequest) (*nnfv1alpha7.NnfDataMovementProfile, error) {
	drvr := r.Drvr
	profileName := dmreq.DMProfile
	ns := "nnf-system"

	// If a profile is named then verify that it exists.  Otherwise, verify that a default profile
	// can be found.
	if len(profileName) == 0 {
		NnfDataMovementProfiles := &nnfv1alpha7.NnfDataMovementProfileList{}
		if err := drvr.Client.List(ctx, NnfDataMovementProfiles, &client.ListOptions{Namespace: ns}); err != nil {
			return nil, err
		}
		profilesFound := make([]string, 0, len(NnfDataMovementProfiles.Items))
		for _, profile := range NnfDataMovementProfiles.Items {
			if profile.Data.Default {
				objkey := client.ObjectKeyFromObject(&profile)
				profilesFound = append(profilesFound, objkey.Name)
			}
		}
		// Require that there be one and only one default.
		if len(profilesFound) == 0 {
			return nil, fmt.Errorf("unable to find a default NnfDataMovementProfile to use")
		} else if len(profilesFound) > 1 {
			return nil, fmt.Errorf("more than one default NnfDataMovementProfile found; unable to pick one: %v", profilesFound)
		}
		profileName = profilesFound[0]
	}

	profile := &nnfv1alpha7.NnfDataMovementProfile{
		ObjectMeta: metav1.ObjectMeta{
			Name:      profileName,
			Namespace: ns,
		},
	}

	err := drvr.Client.Get(ctx, client.ObjectKeyFromObject(profile), profile)
	if err != nil {
		return nil, fmt.Errorf("unable to retrieve NnfDataMovementProfile: %s", profileName)
	}

	return profile, nil
}

// Use the systemconfiguration to find the compute node's local rabbit node
func (r *DriverRequest) findRabbitNameFromCompute(compute string) (string, error) {
	drvr := r.Drvr
	systemConfigName := "default"

	systemConfig := &dwsv1alpha3.SystemConfiguration{}
	if err := drvr.Client.Get(context.TODO(), types.NamespacedName{Name: systemConfigName, Namespace: corev1.NamespaceDefault}, systemConfig); err != nil {
		return "", fmt.Errorf("failed to retrieve system configuration: %w", err)
	}

	for _, storageNode := range systemConfig.Spec.StorageNodes {
		for _, computeNode := range storageNode.ComputesAccess {
			if computeNode.Name == compute {
				return storageNode.Name, nil
			}
		}
	}

	return "", nil
}<|MERGE_RESOLUTION|>--- conflicted
+++ resolved
@@ -411,13 +411,8 @@
 	drvr := r.Drvr
 	keyNS, keyName := r.dmKeySplit(statreq.RequestName)
 	dmReq := types.NamespacedName{Name: keyName, Namespace: keyNS}
-<<<<<<< HEAD
 	dm := &nnfv1alpha6.NnfDataMovement{}
 	crLog := drvr.Log.WithValues("workflow", drvr.WorkflowName, "request", statreq.RequestName)
-=======
-	dm := &nnfv1alpha7.NnfDataMovement{}
-	crLog := drvr.Log.WithValues("workflow", statreq.WorkflowName, "request", statreq.RequestName, "namespace", statreq.WorkflowNamespace)
->>>>>>> dfe41a70
 
 	drvr.Log.Info("Getting request", "request", dmReq)
 	if err := drvr.Client.Get(ctx, dmReq, dm); err != nil {
