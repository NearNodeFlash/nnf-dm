--- conflicted
+++ resolved
@@ -86,18 +86,12 @@
     char *token_path = NULL;
     int dry_run = 0;
     int skip_tls = 0;
-<<<<<<< HEAD
+    int slots = -1; /* -1 defers to dm profile, 0 disables slots */
+    int max_slots = -1;
     int H_opt = 0;
     int ret;
 
-    while ((c = getopt(argc, cargv, "hvVlst:x:c:oC:W:P:S:D:dH")) != -1) {
-=======
-    int slots = -1; /* -1 defers to dm profile, 0 disables slots */
-    int max_slots = -1;
-    int ret;
-
-    while ((c = getopt(argc, cargv, "hvVlst:x:c:oC:W:P:S:D:m:M:d")) != -1) {
->>>>>>> f8d844fd
+    while ((c = getopt(argc, cargv, "hvVlst:x:c:oC:W:P:S:D:m:M:dH")) != -1) {
         switch (c) {
             case 'c':
                 c_opt = 1;
@@ -201,13 +195,9 @@
     } else if (c_opt) {
         ret = copy_offload_cancel(offload, job_name, &output);
     } else if (o_opt) {
-<<<<<<< HEAD
-        ret = copy_offload_copy(offload, compute_name, workflow_name, profile_name, dry_run, source_path, dest_path, &output);
+        ret = copy_offload_copy(offload, compute_name, workflow_name, profile_name, slots, max_slots, dry_run, source_path, dest_path, &output);
     } else if (H_opt) {
         ret = copy_offload_hello(offload, &output);
-=======
-        ret = copy_offload_copy(offload, compute_name, workflow_name, profile_name, slots, max_slots, dry_run, source_path, dest_path, &output);
->>>>>>> f8d844fd
     } else {
         fprintf(stderr, "What action?\n");
         copy_offload_cleanup(offload);
