# NNF Data Movement

## Setup

1. Run the `_setup-kind.sh` script to setup a KinD cluster
2. Run `make docker-build && make kind-push` to build and upload the docker image to KinD
3. Run `_setup-cluster.sh [lustre | xfs]` to setup your cluster for lustre or xfs, accordingly
4. Run `_create-dm.sh [lustre | xfs]` to create a data movement resource for lustre or xfs, accordingly
<<<<<<< HEAD
5. Run `source _aliases.sh` at any time to load some nice shell aliases to interrogate the KinD environment

## Custom Resource Definitions

### Data Movement CRD

Describes the data movement request at the very top level. References the Servers and Computes that are part of the request.

### Rsync Template CRD

The template for the Rsync Daemon Set that describes what is deployed to Rsync Nodes. Watches LustreFileSystems to ensure the proper PV/PVCs exist for each node.

### Rsync Node Data Movement CRD

Describes a Rsync Data Movement request on an Rsync Node.

## Bootstrapping

This repository was bootstrapped using the operator-sdk

```
operator-sdk init --domain cray.hpe.com --repo github.com/NearNodeFlash/nnf-dm
operator-sdk create api --group dm --version v1alpha1 --kind DataMovement --resource --controller
operator-sdk create api --group dm --version v1alpha1 --kind DataMovementManager --resource --controller

```
=======
5. Run `source _aliases.sh` at any time to load some nice shell aliases to interrogate the KinD environment
>>>>>>> 67f89bd4
<|MERGE_RESOLUTION|>--- conflicted
+++ resolved
@@ -6,33 +6,4 @@
 2. Run `make docker-build && make kind-push` to build and upload the docker image to KinD
 3. Run `_setup-cluster.sh [lustre | xfs]` to setup your cluster for lustre or xfs, accordingly
 4. Run `_create-dm.sh [lustre | xfs]` to create a data movement resource for lustre or xfs, accordingly
-<<<<<<< HEAD
 5. Run `source _aliases.sh` at any time to load some nice shell aliases to interrogate the KinD environment
-
-## Custom Resource Definitions
-
-### Data Movement CRD
-
-Describes the data movement request at the very top level. References the Servers and Computes that are part of the request.
-
-### Rsync Template CRD
-
-The template for the Rsync Daemon Set that describes what is deployed to Rsync Nodes. Watches LustreFileSystems to ensure the proper PV/PVCs exist for each node.
-
-### Rsync Node Data Movement CRD
-
-Describes a Rsync Data Movement request on an Rsync Node.
-
-## Bootstrapping
-
-This repository was bootstrapped using the operator-sdk
-
-```
-operator-sdk init --domain cray.hpe.com --repo github.com/NearNodeFlash/nnf-dm
-operator-sdk create api --group dm --version v1alpha1 --kind DataMovement --resource --controller
-operator-sdk create api --group dm --version v1alpha1 --kind DataMovementManager --resource --controller
-
-```
-=======
-5. Run `source _aliases.sh` at any time to load some nice shell aliases to interrogate the KinD environment
->>>>>>> 67f89bd4
